// Copyright 2016 MaidSafe.net limited.
//
// This SAFE Network Software is licensed to you under (1) the MaidSafe.net Commercial License,
// version 1.0 or later, or (2) The General Public License (GPL), version 3, depending on which
// licence you accepted on initial access to the Software (the "Licences").
//
// By contributing code to the SAFE Network Software, or to this project generally, you agree to be
// bound by the terms of the MaidSafe Contributor Agreement.  This, along with the Licenses can be
// found in the root directory of this project at LICENSE, COPYING and CONTRIBUTOR.
//
// Unless required by applicable law or agreed to in writing, the SAFE Network Software distributed
// under the GPL Licence is distributed on an "AS IS" BASIS, WITHOUT WARRANTIES OR CONDITIONS OF ANY
// KIND, either express or implied.
//
// Please review the Licences for the specific language governing permissions and limitations
// relating to use of the SAFE Network Software.

// For explanation of lint checks, run `rustc -W help` or see
// https://github.com/maidsafe/QA/blob/master/Documentation/Rust%20Lint%20Checks.md


<<<<<<< HEAD
use rand::Rng;
use routing::{Action, Authority, ClientError, EntryActions, Event, ImmutableData,
              MAX_MUTABLE_DATA_ENTRY_ACTIONS, MutableData, PermissionSet, Response, User};
use routing::mock_crust::{self, Network};
use rust_sodium::crypto::sign;
use safe_vault::{Data, GROUP_SIZE, test_utils};
use safe_vault::mock_crust_detail::{self, poll};
use safe_vault::mock_crust_detail::test_client::TestClient;
use safe_vault::mock_crust_detail::test_node::{self, TestNode};
use std::cmp;
use std::collections::{BTreeMap, BTreeSet, HashSet};
=======
use routing::{AppendWrapper, AppendedData, Authority, Data, DataIdentifier, Event, FullId,
              ImmutableData, PrivAppendedData, PubAppendableData, Response, StructuredData,
              XorName};
use routing::client_errors::{GetError, MutationError};
use routing::mock_crust::{self, Network};
use rust_sodium::crypto::{box_, sign};
use safe_vault::{Config, GROUP_SIZE, TYPE_TAG_INVITE, test_utils};
use safe_vault::mock_crust_detail::{self, poll, test_node};
use safe_vault::mock_crust_detail::test_client::TestClient;
use safe_vault::mock_crust_detail::test_node::TestNode;
use std::{cmp, iter};
use std::collections::{BTreeSet, HashSet};
use tiny_keccak::sha3_256;
>>>>>>> 14effc61

const TEST_NET_SIZE: usize = 20;

#[test]
<<<<<<< HEAD
fn immutable_data_normal_flow() {
    let seed = None;
    let node_count = TEST_NET_SIZE;

    let network = Network::new(GROUP_SIZE, seed);
    let mut rng = network.new_rng();

    let mut nodes = test_node::create_nodes(&network, node_count, None, true);
    let config = mock_crust::Config::with_contacts(&[nodes[0].endpoint()]);
    let mut client = TestClient::new(&network, Some(config));

    client.ensure_connected(&mut nodes);
    client.create_account(&mut nodes);

    let data = test_utils::gen_immutable_data(10, &mut rng);
    unwrap!(client.put_idata_response(data.clone(), &mut nodes));

    let received_data = unwrap!(client.get_idata_response(*data.name(), &mut nodes));
    assert_eq!(received_data, data);

    // Putting the same data again is OK.
    unwrap!(client.put_idata_response(data, &mut nodes));
}

#[test]
fn immutable_data_error_flow() {
    let seed = None;
    let node_count = TEST_NET_SIZE;

    let network = Network::new(GROUP_SIZE, seed);
    let mut rng = network.new_rng();

    let mut nodes = test_node::create_nodes(&network, node_count, None, true);
    let config = mock_crust::Config::with_contacts(&[nodes[0].endpoint()]);
    let mut client = TestClient::new(&network, Some(config));

    client.ensure_connected(&mut nodes);
    client.create_account(&mut nodes);

    // GetIData with non-existing data fails.
    let non_existing_name = rng.gen();
    assert_match!(client.get_idata_response(non_existing_name, &mut nodes),
                  Err(ClientError::NoSuchData));
}
=======
fn put_invitation() {
    let invite_id = FullId::new();
    let network = Network::new(GROUP_SIZE, None);
    let node_count = GROUP_SIZE;
    let vault_cfg = Config {
        invite_key: Some(invite_id.public_id().signing_public_key().0),
        ..Default::default()
    };
    let mut nodes = test_node::create_nodes(&network, node_count, Some(&vault_cfg), false);
    let config = mock_crust::Config::with_contacts(&[nodes[0].endpoint()]);

    let mut admin_client = TestClient::new_with_id(&network, Some(config.clone()), invite_id);
    admin_client.ensure_connected(&mut nodes);
    admin_client.create_account(&mut nodes);
    let name = XorName(sha3_256(b"invitation code"));
    let sd = StructuredData::new(TYPE_TAG_INVITE, name, 0, vec![0], BTreeSet::new());
    let data = Data::Structured(unwrap!(sd));
    unwrap!(admin_client.put_and_verify(data, &mut nodes));


    let name = XorName(sha3_256(b"another invitation code"));
    let sd = StructuredData::new(TYPE_TAG_INVITE, name, 0, vec![0], BTreeSet::new());
    let data = Data::Structured(unwrap!(sd));
    let mut other_client = TestClient::new(&network, Some(config.clone()));
    other_client.ensure_connected(&mut nodes);
    assert_eq!(Err(Some(MutationError::InvalidInvitation)),
               other_client.create_account_with_invitation(&mut nodes, "wrong invitation code"));
    unwrap!(other_client.create_account_with_invitation(&mut nodes, "invitation code"));
    assert_eq!(Err(Some(MutationError::InvalidOperation)),
               other_client.put_and_verify(data, &mut nodes));

    let mut third_client = TestClient::new(&network, Some(config));
    third_client.ensure_connected(&mut nodes);
    assert_eq!(Err(Some(MutationError::InvitationAlreadyClaimed)),
               third_client.create_account_with_invitation(&mut nodes, "invitation code"));
}

>>>>>>> 14effc61

#[test]
fn immutable_data_operations_with_churn_with_cache() {
    immutable_data_operations_with_churn(true);
}

#[test]
fn immutable_data_operations_with_churn_without_cache() {
    immutable_data_operations_with_churn(false);
}

fn immutable_data_operations_with_churn(use_cache: bool) {
    let network = Network::new(GROUP_SIZE, None);
    let mut rng = network.new_rng();

    let node_count = TEST_NET_SIZE;
    let mut nodes = test_node::create_nodes(&network, node_count, None, use_cache);
    let config = mock_crust::Config::with_contacts(&[nodes[0].endpoint()]);
    let mut client = TestClient::new(&network, Some(config));
    const DATA_COUNT: usize = 50;
    const DATA_PER_ITER: usize = 5;

    client.ensure_connected(&mut nodes);
    client.create_account(&mut nodes);

    let mut all_data = vec![];
    let mut event_count = 0;

    for i in 0..test_utils::iterations() {
        trace!("Iteration {}. Network size: {}", i + 1, nodes.len());
        for _ in 0..(cmp::min(DATA_PER_ITER, DATA_COUNT - all_data.len())) {
            let data = test_utils::gen_immutable_data(10, &mut rng);
            trace!("Putting data {:?}.", data.name());
            let _ = client.put_idata(data.clone());
            let _ = all_data.push(Data::Immutable(data));
        }

        if nodes.len() <= GROUP_SIZE + 2 || !rng.gen_weighted_bool(4) {
            let index = rng.gen_range(1, nodes.len());
            trace!("Adding node with bootstrap node {}.", index);
            test_node::add_node(&network, &mut nodes, index, use_cache);
        } else {
            let number = rng.gen_range(3, 4);
            trace!("Removing {} node(s).", number);
            for _ in 0..number {
                let node_index = rng.gen_range(1, nodes.len());
                test_node::drop_node(&mut nodes, node_index);
            }
        }
        event_count += poll::poll_and_resend_unacknowledged(&mut nodes, &mut client);

        for node in &mut nodes {
            node.clear_state();
        }
        trace!("Processed {} events.", event_count);

        mock_crust_detail::check_data(all_data.clone(), &nodes);
        mock_crust_detail::verify_kademlia_invariant_for_all_nodes(&nodes);
    }

    for data in &all_data {
        match *data {
            Data::Immutable(ref sent_data) => {
                let recovered_data = unwrap!(client.get_idata_response(*sent_data.name(),
                                                                       &mut nodes));
                assert_eq!(recovered_data, *sent_data);
            }
            _ => unreachable!(),
        }
    }
}

#[test]
fn mutable_data_normal_flow() {
    let seed = None;
    let node_count = TEST_NET_SIZE;
<<<<<<< HEAD
=======
    let mut nodes = test_node::create_nodes(&network, node_count, None, false);
    let mut clients: Vec<_> = (0..3)
        .map(|_| {
                 let endpoint = unwrap!(rng.choose(&nodes), "no nodes found").endpoint();
                 let config = mock_crust::Config::with_contacts(&[endpoint]);
                 TestClient::new(&network, Some(config.clone()))
             })
        .collect();

    for client in &mut clients {
        client.ensure_connected(&mut nodes);
        client.create_account(&mut nodes);
    }

    let mut all_data = vec![];
    for _ in 0..5 {
        let type_tag = Range::new(10001, 20000).ind_sample(&mut rng);
        let sd = test_utils::random_structured_data(type_tag, clients[0].full_id(), &mut rng);
        let data = Data::Structured(sd);
        trace!("Putting data {:?} with name {:?}.",
               data.identifier(),
               data.name());
        unwrap!(clients[0].put_and_verify(data.clone(), &mut nodes));
        all_data.push(data);
    }

    let pub_key = *clients[0].full_id().public_id().signing_public_key();
    let key = clients[0].full_id().signing_private_key().clone();
    let mut successes: usize = 0;
    for i in 0..test_utils::iterations() {
        trace!("Iteration {}. Network size: {}", i + 1, nodes.len());
        let j = Range::new(0, all_data.len()).ind_sample(&mut rng);
        let new_data: Vec<Data> = clients.iter_mut()
            .map(|client| {
                let data = Data::Structured(if let Data::Structured(sd) = all_data[j].clone() {
                    let mut sd = unwrap!(StructuredData::new(sd.get_type_tag(),
                                                             *sd.name(),
                                                             sd.get_version() + 1,
                                                             rng.gen_iter().take(10).collect(),
                                                             sd.get_owners().clone()));
                    let _ = sd.add_signature(&(pub_key, key.clone()));
                    sd
                } else {
                    panic!("Non-structured data found.");
                });
                trace!("Posting data {:?} with name {:?}.",
                       data.identifier(),
                       data.name());
                client.post(data.clone());
                data
            })
            .collect();

        event_count += poll::poll_and_resend_unacknowledged_parallel(&mut nodes, &mut clients);
        for node in &mut nodes {
            node.clear_state();
        }
        trace!("Processed {} events.", event_count);

        'client_loop: for (client, data) in clients.iter_mut().zip(new_data) {
            while let Ok(event) = client.try_recv() {
                match event {
                    Event::Response { response: Response::PostSuccess(..), .. } => {
                        trace!("Client {:?} received PostSuccess.", client.name());
                        all_data[j] = data.clone();
                        successes += 1;
                        continue 'client_loop;
                    }
                    Event::Response { response: Response::PostFailure { .. }, .. } => {
                        trace!("Client {:?} received PostFailure.", client.name());
                        continue 'client_loop;
                    }
                    _ => (),
                }
            }
            panic!("No response received for {:?}.", data.identifier());
        }

        mock_crust_detail::check_data(all_data.clone(), &nodes);
        mock_crust_detail::verify_kademlia_invariant_for_all_nodes(&nodes);
    }

    for data in &all_data {
        match *data {
            Data::Structured(ref sent_structured_data) => {
                match clients[0].get(sent_structured_data.identifier(), &mut nodes) {
                    Data::Structured(recovered_structured_data) => {
                        assert_eq!(recovered_structured_data, *sent_structured_data);
                    }
                    unexpected_data => panic!("Got unexpected data: {:?}", unexpected_data),
                }
            }
            _ => unreachable!(),
        }
    }
>>>>>>> 14effc61

    let network = Network::new(GROUP_SIZE, seed);
    let mut rng = network.new_rng();
<<<<<<< HEAD
=======
    let mut event_count = 0;

    for i in 0..test_utils::iterations() {
        trace!("Iteration {}. Network size: {}", i + 1, nodes.len());
        let mut new_data = vec![];
        let mut mutated_data = HashSet::new();
        for _ in 0..4 {
            if all_data.is_empty() || rng.gen() {
                let data =
                    Data::Structured(test_utils::random_structured_data(Range::new(10001, 20000)
                                                                            .ind_sample(&mut rng),
                                                                        client.full_id(),
                                                                        &mut rng));
                trace!("Putting data {:?} with name {:?}.",
                       data.identifier(),
                       data.name());
                client.put(data.clone());
                new_data.push(data);
            } else {
                let j = Range::new(0, all_data.len()).ind_sample(&mut rng);
                let sd = if let Data::Structured(sd) = all_data[j].clone() {
                    if !mutated_data.insert(sd.identifier()) {
                        trace!("Skipping data {:?} with name {:?}.",
                               sd.identifier(),
                               sd.name());
                        continue;
                    }
                    let sd_result = StructuredData::new(sd.get_type_tag(),
                                                        *sd.name(),
                                                        sd.get_version() + 1,
                                                        rng.gen_iter().take(10).collect(),
                                                        sd.get_owners().clone());
                    let mut sd = unwrap!(sd_result);
                    let pub_key = *client.full_id().public_id().signing_public_key();
                    let priv_key = client.full_id().signing_private_key().clone();
                    let _ = sd.add_signature(&(pub_key, priv_key));
                    sd
                } else {
                    panic!("Non-structured data found.");
                };
                let data = Data::Structured(sd);
                if false {
                    // FIXME: Delete tests are disabled right now.
                    trace!("Deleting data {:?} with name {:?}",
                           data.identifier(),
                           data.name());
                    client.delete(data);
                    deleted_data.push(all_data.remove(j));
                } else {
                    trace!("Posting data {:?} with name {:?}.",
                           data.identifier(),
                           data.name());
                    all_data[j] = data.clone();
                    client.post(data);
                }
            }
        }
        all_data.extend(new_data);
        if nodes.len() <= GROUP_SIZE + 2 || Range::new(0, 4).ind_sample(&mut rng) < 3 {
            let index = Range::new(1, nodes.len()).ind_sample(&mut rng);
            test_node::add_node(&network, &mut nodes, index, true);
            trace!("Adding node {:?} with bootstrap node {}.",
                   nodes[index].name(),
                   index);
        } else {
            let number = Range::new(3, 4).ind_sample(&mut rng);
            let mut removed_nodes = Vec::new();
            for _ in 0..number {
                let node_range = Range::new(1, nodes.len());
                let node_index = node_range.ind_sample(&mut rng);
                removed_nodes.push(nodes[node_index].name());
                test_node::drop_node(&mut nodes, node_index);
            }
            trace!("Removing {} node(s). {:?}", number, removed_nodes);
        }
        event_count += poll::poll_and_resend_unacknowledged(&mut nodes, &mut client);

        for node in &mut nodes {
            node.clear_state();
        }
        trace!("Processed {} events.", event_count);

        mock_crust_detail::check_data(all_data.clone(), &nodes);
        mock_crust_detail::check_deleted_data(&deleted_data, &nodes);
        mock_crust_detail::verify_kademlia_invariant_for_all_nodes(&nodes);
    }

    for data in &all_data {
        match *data {
            Data::Structured(ref sent_structured_data) => {
                match client.get(sent_structured_data.identifier(), &mut nodes) {
                    Data::Structured(recovered_structured_data) => {
                        assert_eq!(recovered_structured_data, *sent_structured_data);
                    }
                    unexpected_data => panic!("Got unexpected data: {:?}", unexpected_data),
                }
            }
            _ => unreachable!(),
        }
    }
>>>>>>> 14effc61

    let mut nodes = test_node::create_nodes(&network, node_count, None, true);
    let config = mock_crust::Config::with_contacts(&[nodes[0].endpoint()]);
    let mut client = TestClient::new(&network, Some(config.clone()));

    client.ensure_connected(&mut nodes);
    client.create_account(&mut nodes);

    // Put mutable data
    let mut data = test_utils::gen_mutable_data(10000, 10, *client.signing_public_key(), &mut rng);
    unwrap!(client.put_mdata_response(data.clone(), &mut nodes));

    // Get the shell and entries and verify they are what we put it.
    let received_shell =
        unwrap!(client.get_mdata_shell_response(*data.name(), data.tag(), &mut nodes));
    let received_entries =
        unwrap!(client.list_mdata_entries_response(*data.name(), data.tag(), &mut nodes));
    assert_eq!(received_shell, data.shell());
    assert_eq!(received_entries, *data.entries());

    // Get the entries individually and verify they match.
    for (key, value) in data.entries() {
        let received_value = unwrap!(client.get_mdata_value_response(*data.name(),
                                                                     data.tag(),
                                                                     key.clone(),
                                                                     &mut nodes));
        assert_eq!(received_value, *value);
    }

    // Mutate and verify the data.
    let actions = test_utils::gen_mutable_data_entry_actions(&data,
                                                             MAX_MUTABLE_DATA_ENTRY_ACTIONS as
                                                             usize,
                                                             &mut rng);
    unwrap!(data.mutate_entries(actions.clone(), *client.signing_public_key()));
    unwrap!(client.mutate_mdata_entries_response(*data.name(), data.tag(), actions, &mut nodes));
    let received_entries =
        unwrap!(client.list_mdata_entries_response(*data.name(), data.tag(), &mut nodes));
    assert_eq!(received_entries, *data.entries());

    // Permissions are initially empty.
    let received_permissions =
        unwrap!(client.list_mdata_permissions_response(*data.name(), data.tag(), &mut nodes));
    assert!(received_permissions.is_empty());

    // Set some permissions and get them back to verify they are the same.
    let (app_key, _) = sign::gen_keypair();
    let app_user = User::Key(app_key);

    let any_permission_set = PermissionSet::new().allow(Action::Insert);
    let app_permission_set = PermissionSet::new()
        .allow(Action::Insert)
        .allow(Action::Update)
        .allow(Action::Delete);

    unwrap!(data.set_user_permissions(User::Anyone,
                                      any_permission_set,
                                      1,
                                      *client.signing_public_key()));
    unwrap!(client.set_mdata_user_permissions_response(*data.name(),
                                                       data.tag(),
                                                       User::Anyone,
                                                       any_permission_set,
                                                       1,
                                                       &mut nodes));

    unwrap!(data.set_user_permissions(app_user,
                                      app_permission_set,
                                      2,
                                      *client.signing_public_key()));
    unwrap!(client.set_mdata_user_permissions_response(*data.name(),
                                                       data.tag(),
                                                       app_user,
                                                       app_permission_set,
                                                       2,
                                                       &mut nodes));

    let received_permissions =
        unwrap!(client.list_mdata_permissions_response(*data.name(), data.tag(), &mut nodes));
    assert_eq!(received_permissions, *data.permissions());

    let received_permission_set =
        unwrap!(client.list_mdata_user_permissions_response(*data.name(),
                                                            data.tag(),
                                                            User::Anyone,
                                                            &mut nodes));
    assert_eq!(received_permission_set, any_permission_set);

    let received_permission_set =
        unwrap!(client.list_mdata_user_permissions_response(*data.name(),
                                                            data.tag(),
                                                            User::Key(app_key),
                                                            &mut nodes));
    assert_eq!(received_permission_set, app_permission_set);

    // Modify the permissions and get them back to verify.
    let app_permission_set = PermissionSet::new()
        .allow(Action::Insert)
        .allow(Action::Update);

    unwrap!(data.set_user_permissions(app_user,
                                      app_permission_set,
                                      3,
                                      *client.signing_public_key()));
    unwrap!(client.set_mdata_user_permissions_response(*data.name(),
                                                       data.tag(),
                                                       app_user,
                                                       app_permission_set,
                                                       3,
                                                       &mut nodes));

    unwrap!(data.del_user_permissions(&User::Anyone, 4, *client.signing_public_key()));
    unwrap!(client.del_mdata_user_permissions_response(*data.name(),
                                                       data.tag(),
                                                       User::Anyone,
                                                       4,
                                                       &mut nodes));

    let received_permissions =
        unwrap!(client.list_mdata_permissions_response(*data.name(), data.tag(), &mut nodes));
    assert_eq!(received_permissions, *data.permissions());

    // Create an app.
    let mut app = TestClient::new(&network, Some(config));
    app.set_client_manager(*client.name());
    app.ensure_connected(&mut nodes);

    // Authorise the app and grant it some permissions.
    let (_, version) = unwrap!(client.list_auth_keys_and_version_response(&mut nodes));
    unwrap!(client.ins_auth_key_response(*app.signing_public_key(), version + 1, &mut nodes));

    let user = User::Key(*app.signing_public_key());
    let permission_set = PermissionSet::new()
        .allow(Action::Insert)
        .allow(Action::Update)
        .allow(Action::Delete);
    unwrap!(data.set_user_permissions(user, permission_set, 5, *client.signing_public_key()));
    unwrap!(client.set_mdata_user_permissions_response(*data.name(),
                                                       data.tag(),
                                                       user,
                                                       permission_set,
                                                       5,
                                                       &mut nodes));

    // Mutate the data by the app.
    let actions = test_utils::gen_mutable_data_entry_actions(&data, 2, &mut rng);
    unwrap!(data.mutate_entries(actions.clone(), *app.signing_public_key()));
    unwrap!(app.mutate_mdata_entries_response(*data.name(), data.tag(), actions, &mut nodes));
    let received_entries =
        unwrap!(client.list_mdata_entries_response(*data.name(), data.tag(), &mut nodes));
    assert_eq!(received_entries, *data.entries());

    // Change the owner and verify it by getting the shell.
    let new_owners = owner_keys(*app.signing_public_key());
    unwrap!(client.change_mdata_owner_response(*data.name(),
                                               data.tag(),
                                               new_owners.clone(),
                                               6,
                                               &mut nodes));

    let received_shell =
        unwrap!(client.get_mdata_shell_response(*data.name(), data.tag(), &mut nodes));
    assert_eq!(*received_shell.owners(), new_owners);
}

#[test]
fn mutable_data_error_flow() {
    let seed = None;
    let node_count = TEST_NET_SIZE;

    let network = Network::new(GROUP_SIZE, seed);
    let mut rng = network.new_rng();

    let mut nodes = test_node::create_nodes(&network, node_count, None, true);
    let config = mock_crust::Config::with_contacts(&[nodes[0].endpoint()]);
    let mut client = TestClient::new(&network, Some(config.clone()));

    client.ensure_connected(&mut nodes);
    client.create_account(&mut nodes);

    let mut data = test_utils::gen_mutable_data(10000, 0, *client.signing_public_key(), &mut rng);
    unwrap!(client.put_mdata_response(data.clone(), &mut nodes));

    // Putting to the same data fails.
    let owners = owner_keys(*client.signing_public_key());
    let bad_data = unwrap!(MutableData::new(*data.name(),
                                            data.tag(),
                                            Default::default(),
                                            Default::default(),
                                            owners));

    assert_match!(client.put_mdata_response(bad_data, &mut nodes),
                  Err(ClientError::DataExists));

    // Requests to a non-existing data fail.
    let mut non_existing_name;
    loop {
        non_existing_name = rng.gen();
        if non_existing_name != *data.name() {
            break;
        }
    }

    assert_match!(client.get_mdata_shell_response(non_existing_name, 10000, &mut nodes),
                  Err(ClientError::NoSuchData));

    assert_match!(client.get_mdata_version_response(non_existing_name, 10000, &mut nodes),
                  Err(ClientError::NoSuchData));

    assert_match!(client.list_mdata_entries_response(non_existing_name, 10000, &mut nodes),
                  Err(ClientError::NoSuchData));

    let key = b"key".to_vec();
    assert_match!(client.get_mdata_value_response(non_existing_name, 10000, key, &mut nodes),
                  Err(ClientError::NoSuchData));

    assert_match!(client.list_mdata_permissions_response(non_existing_name, 10000, &mut nodes),
                  Err(ClientError::NoSuchData));

    let (app_key, _) = sign::gen_keypair();
    assert_match!(client.list_mdata_user_permissions_response(non_existing_name,
                                                              10000,
                                                              User::Key(app_key),
                                                              &mut nodes),
                  Err(ClientError::NoSuchData));

    let actions = test_utils::gen_mutable_data_entry_actions(&data, 1, &mut rng);
    assert_match!(client.mutate_mdata_entries_response(non_existing_name,
                                                       10000,
                                                       actions,
                                                       &mut nodes),
                  Err(ClientError::NoSuchData));

    let permission_set = PermissionSet::new().allow(Action::Insert);
    assert_match!(client.set_mdata_user_permissions_response(non_existing_name,
                                                             10000,
                                                             User::Key(app_key),
                                                             permission_set,
                                                             1,
                                                             &mut nodes),
                  Err(ClientError::NoSuchData));

    assert_match!(client.del_mdata_user_permissions_response(non_existing_name,
                                                             10000,
                                                             User::Key(app_key),
                                                             1,
                                                             &mut nodes),
                  Err(ClientError::NoSuchData));

    let new_owners = owner_keys(app_key);
    assert_match!(client.change_mdata_owner_response(non_existing_name,
                                                     10000,
                                                     new_owners,
                                                     1,
                                                     &mut nodes),
                  Err(ClientError::NoSuchData));

    // Getting non-existing entry fails.
    let non_existing_key = b"missing".to_vec();
    assert_match!(client.get_mdata_value_response(*data.name(),
                                                  data.tag(),
                                                  non_existing_key.clone(),
                                                  &mut nodes),
                  Err(ClientError::NoSuchEntry));

    // Mutating with too many entry actions fails.
    let actions =
        test_utils::gen_mutable_data_entry_actions(&data,
                                                   MAX_MUTABLE_DATA_ENTRY_ACTIONS as usize + 1,
                                                   &mut rng);
    assert_match!(client.mutate_mdata_entries_response(*data.name(), 10000, actions, &mut nodes),
                  Err(ClientError::TooManyEntries));

    // Updating a non-existing key fails.
    let actions = EntryActions::new()
        .update(non_existing_key.clone(), b"value".to_vec(), 1)
        .into();
    assert_match!(client.mutate_mdata_entries_response(*data.name(),
                                                       data.tag(),
                                                       actions,
                                                       &mut nodes),
                  Err(ClientError::NoSuchEntry));

    // Deleting a non-existing key fails.
    let actions = EntryActions::new()
        .del(non_existing_key.clone(), 1)
        .into();
    assert_match!(client.mutate_mdata_entries_response(*data.name(),
                                                       data.tag(),
                                                       actions,
                                                       &mut nodes),
                  Err(ClientError::NoSuchEntry));

    // Mutations are all-or-nothing. If at least one entry actions fails, none
    // gets applied.
    let actions = EntryActions::new()
        .ins(b"key".to_vec(), b"value".to_vec(), 0)
        .update(non_existing_key.clone(), b"value".to_vec(), 1)
        .into();
    assert!(client
                .mutate_mdata_entries_response(*data.name(), data.tag(), actions, &mut nodes)
                .is_err());
    let entries = unwrap!(client.list_mdata_entries_response(*data.name(), data.tag(), &mut nodes));
    assert!(entries.is_empty());

    // Insert some entries for further tests.
    let actions: BTreeMap<_, _> = EntryActions::new()
        .ins(b"key".to_vec(), b"value-0".to_vec(), 0)
        .into();
    unwrap!(data.mutate_entries(actions.clone(), *client.signing_public_key()));
    unwrap!(client.mutate_mdata_entries_response(*data.name(), data.tag(), actions, &mut nodes));

    // Inserting entry that already exists fails.
    let actions = EntryActions::new()
        .ins(b"key".to_vec(), b"value-0".to_vec(), 0)
        .into();
    assert_match!(client.mutate_mdata_entries_response(*data.name(),
                                                       data.tag(),
                                                       actions,
                                                       &mut nodes),
                  Err(ClientError::EntryExists));

    // Updating entry with wrong version fails.
    let actions = EntryActions::new()
        .update(b"key".to_vec(), b"value-1".to_vec(), 0)
        .into();
    assert_match!(client.mutate_mdata_entries_response(*data.name(),
                                                       data.tag(),
                                                       actions,
                                                       &mut nodes),
                  Err(ClientError::InvalidSuccessor));

    // Deleting entry with wrong version fails.
    let actions = EntryActions::new().del(b"key".to_vec(), 0).into();
    assert_match!(client.mutate_mdata_entries_response(*data.name(),
                                                       data.tag(),
                                                       actions,
                                                       &mut nodes),
                  Err(ClientError::InvalidSuccessor));

    // Create app.
    let mut app = TestClient::new(&network, Some(config));
    app.set_client_manager(*client.name());
    app.ensure_connected(&mut nodes);

    // Put without authorisation fails.
    let new_data = test_utils::gen_mutable_data(10000, 0, *app.signing_public_key(), &mut rng);
    assert_match!(app.put_mdata_response(new_data, &mut nodes),
                  Err(ClientError::AccessDenied));

    // Authorise the app client.
    let (_, version) = unwrap!(client.list_auth_keys_and_version_response(&mut nodes));
    unwrap!(client.ins_auth_key_response(*app.signing_public_key(), version + 1, &mut nodes));

    // Mutations by clients that don't have proper permissions fail.
    let actions = test_utils::gen_mutable_data_entry_actions(&data, 1, &mut rng);
    assert_match!(app.mutate_mdata_entries_response(*data.name(), data.tag(), actions, &mut nodes),
                  Err(ClientError::AccessDenied));

    let permission_set = PermissionSet::new()
        .allow(Action::Insert)
        .allow(Action::Update);
    let user = User::Key(*app.signing_public_key());
    assert_match!(app.set_mdata_user_permissions_response(*data.name(),
                                                          data.tag(),
                                                          user,
                                                          permission_set,
                                                          1,
                                                          &mut nodes),
                  Err(ClientError::AccessDenied));

    let permission_set = PermissionSet::new().allow(Action::Insert);
    unwrap!(client.set_mdata_user_permissions_response(*data.name(),
                                                       data.tag(),
                                                       User::Anyone,
                                                       permission_set,
                                                       1,
                                                       &mut nodes));

    assert_match!(app.del_mdata_user_permissions_response(*data.name(),
                                                          data.tag(),
                                                          User::Anyone,
                                                          2,
                                                          &mut nodes),
                  Err(ClientError::AccessDenied));

    let new_owners = owner_keys(*app.signing_public_key());
    assert_match!(app.change_mdata_owner_response(*data.name(),
                                                  data.tag(),
                                                  new_owners,
                                                  2,
                                                  &mut nodes),
                  Err(ClientError::AccessDenied));
}

#[test]
fn mutable_data_parallel_mutations() {
    let seed = None;
    let node_count = TEST_NET_SIZE;
    let client_count = 3;
    let data_count = 5;
    let iterations = test_utils::iterations();

    let network = Network::new(GROUP_SIZE, seed);
    let mut rng = network.new_rng();
    let mut event_count = 0;
    let mut nodes = test_node::create_nodes(&network, node_count, None, false);
    let mut clients: Vec<_> = (0..client_count)
        .map(|_| {
                 let endpoint = unwrap!(rng.choose(&nodes), "no nodes found").endpoint();
                 let config = mock_crust::Config::with_contacts(&[endpoint]);
                 TestClient::new(&network, Some(config.clone()))
             })
        .collect();

    for client in &mut clients {
        client.ensure_connected(&mut nodes);
        client.create_account(&mut nodes);
    }

    // Put some data to the network.
    let mut all_data = vec![];

    // Allow any mutations for anyone.
    let mut permissions = BTreeMap::new();
    let _ = permissions.insert(User::Anyone,
                               PermissionSet::new()
                                   .allow(Action::Insert)
                                   .allow(Action::Update)
                                   .allow(Action::Delete));

<<<<<<< HEAD
    for _ in 0..data_count {
        let name = rng.gen();
        let tag = rng.gen_range(10001, 20000);
=======
    for i in 0..test_utils::iterations() {
        trace!("Iteration {}", i + 1);
        let new_data: Vec<AppendedData> = clients
            .iter_mut()
            .map(|client| {
                     let pointer = DataIdentifier::Structured(rng.gen(), 12345);
                     let appended_data = unwrap!(AppendedData::new(pointer, pub_key, &secret_key));
                     let wrapper = AppendWrapper::new_pub(*data.name(), appended_data.clone(), 0);
                     client.append(wrapper);
                     appended_data
                 })
            .collect();
>>>>>>> 14effc61

        let mut owners = BTreeSet::new();
        let _ = owners.insert(*clients[0].signing_public_key());

        let num_entries = rng.gen_range(1, 10);
        let entries = test_utils::gen_mutable_data_entries(num_entries, &mut rng);

        let data = unwrap!(MutableData::new(name, tag, permissions.clone(), entries, owners));

<<<<<<< HEAD
        trace!("Putting mutable data with name {:?}, tag {}.",
               data.name(),
               data.tag());
        unwrap!(clients[0].put_mdata_response(data.clone(), &mut nodes));
        all_data.push(data);
=======
#[test]
fn appendable_data_parallel_post() {
    let network = Network::new(GROUP_SIZE, None);
    let mut rng = network.new_rng();
    let node_count = TEST_NET_SIZE;
    let mut nodes = test_node::create_nodes(&network, node_count, None, false);
    let mut clients: Vec<_> = (0..2)
        .map(|_| {
                 let endpoint = unwrap!(rng.choose(&nodes), "no nodes found").endpoint();
                 let config = mock_crust::Config::with_contacts(&[endpoint]);
                 TestClient::new(&network, Some(config.clone()))
             })
        .collect();
    for client in &mut clients {
        client.ensure_connected(&mut nodes);
        client.create_account(&mut nodes);
>>>>>>> 14effc61
    }

    // Authorize other clients.
    let (_, mut account_version) = unwrap!(clients[0]
        .list_auth_keys_and_version_response(&mut nodes));
    let client_keys: Vec<_> = clients
        .iter()
        .skip(1)
        .map(|client| *client.signing_public_key())
        .collect();

    for client_key in client_keys {
        account_version += 1;
        unwrap!(clients[0].ins_auth_key_response(client_key, account_version, &mut nodes));
    }

    for i in 0..iterations {
<<<<<<< HEAD
        trace!("Iteration {}. Network size: {}", i + 1, nodes.len());

        // Mutate the data simultaneously by each client and keep the
        // corresponding entry actions.
        let j = rng.gen_range(0, all_data.len());
        let sent_actions: Vec<_> = clients
            .iter_mut()
            .map(|client| {
                let ref data = all_data[j];
                let num_actions = rng.gen_range(1, MAX_MUTABLE_DATA_ENTRY_ACTIONS as usize);
                let actions =
                    test_utils::gen_mutable_data_entry_actions(&data, num_actions, &mut rng);

                trace!("Client {:?} sending MutateMDataEntries for data with name {:?}, tag: {}.",
                       client.name(),
                       data.name(),
                       data.tag());
                let _ = client.mutate_mdata_entries(*data.name(), data.tag(), actions.clone());
                actions
            })
=======
        trace!("Iteration {}", i + 1);
        let new_data: Vec<PubAppendableData> = clients
            .iter_mut()
            .map(|client| {
                     let new_appendable =
                         test_utils::pub_appendable_data_version_up(&full_id, &ad, &mut rng);
                     let new_data = Data::PubAppendable(new_appendable.clone());
                     client.post(new_data);
                     new_appendable
                 })
>>>>>>> 14effc61
            .collect();

        event_count += poll::poll_and_resend_unacknowledged_parallel(&mut nodes, &mut clients);
        for node in &mut nodes {
            node.clear_state();
        }
        trace!("Processed {} events.", event_count);

        // Collect the responses from the clients. For those that succeed,
        // apply their entry actions to the local copy of the data.
        let mut successes: usize = 0;
        'client_loop: for (client, actions) in clients.iter_mut().zip(sent_actions) {
            let ref mut data = all_data[j];

            while let Ok(event) = client.try_recv() {
                match event {
                    Event::Response {
                        response: Response::MutateMDataEntries { res, .. }, ..
                    } => {
                        match res {
                            Ok(()) => {
                                trace!("Client {:?} received successful response.",
                                       client.name());
                                unwrap!(data.mutate_entries(actions, *client.signing_public_key()));
                                successes += 1;
                            }
                            Err(error) => {
                                trace!("Client {:?} received failed response. Reason: {:?}",
                                       client.name(),
                                       error);
                            }
                        }
                        continue 'client_loop;
                    }
                    _ => (),
                }
            }
            panic!("Client {:?} received no response for data with name {:?}, tag {}.",
                   client.name(),
                   data.name(),
                   data.tag());
        }

        assert!(successes > 0, "No MutateMDataEntry attempt succeeded.");
        mock_crust_detail::check_data(all_data.iter().cloned().map(Data::Mutable).collect(),
                                      &nodes);
        mock_crust_detail::verify_kademlia_invariant_for_all_nodes(&nodes);
    }

    // Check that the stored data matches the local copy.
    verify_data_is_stored(&mut nodes, &mut clients[0], &all_data);
}

#[test]
fn mutable_data_operations_with_churn() {
    let seed = None;
    let node_count = TEST_NET_SIZE;
    let operation_count = 5;
    let iterations = test_utils::iterations();

    let network = Network::new(GROUP_SIZE, seed);
    let mut rng = network.new_rng();
    let mut nodes = test_node::create_nodes(&network, node_count, None, true);

    let config = mock_crust::Config::with_contacts(&[nodes[0].endpoint()]);
    let mut client = TestClient::new(&network, Some(config));

    client.ensure_connected(&mut nodes);
    client.create_account(&mut nodes);
<<<<<<< HEAD

    let mut all_data: Vec<MutableData> = Vec::new();
    let mut event_count = 0;
=======
    let full_id = client.full_id().clone();
    let pub_key = *full_id.public_id().signing_public_key();
    let priv_key = full_id.signing_private_key().clone();
    let sd = test_utils::random_structured_data(100000, &full_id, &mut rng);
    let owner = iter::once(pub_key).collect::<BTreeSet<_>>();

    // Posting to non-existing structured data
    match client.post_response(Data::Structured(sd.clone()), &mut nodes) {
        Err(Some(error)) => assert_eq!(error, MutationError::NoSuchData),
        unexpected => panic!("Got unexpected response: {:?}", unexpected),
    }

    // Putting the structured data
    let _ = client.put_and_verify(Data::Structured(sd.clone()), &mut nodes);

    // Posting with incorrect type_tag
    let mut incorrect_tag_sd = StructuredData::new(200000,
                                                   *sd.name(),
                                                   1,
                                                   sd.get_data().clone(),
                                                   owner.clone())
            .expect("Cannot create structured data for test");
    let _ = incorrect_tag_sd.add_signature(&(pub_key, priv_key.clone()));
    match client.post_response(Data::Structured(incorrect_tag_sd), &mut nodes) {
        Err(Some(error)) => assert_eq!(error, MutationError::NoSuchData),
        unexpected => panic!("Got unexpected response: {:?}", unexpected),
    }

    // Posting with incorrect version
    let mut incorrect_version_sd = StructuredData::new(100000,
                                                       *sd.name(),
                                                       3,
                                                       sd.get_data().clone(),
                                                       owner.clone())
            .expect("Cannot create structured data for test");
    let _ = incorrect_version_sd.add_signature(&(pub_key, priv_key.clone()));
    match client.post_response(Data::Structured(incorrect_version_sd), &mut nodes) {
        Err(Some(error)) => assert_eq!(error, MutationError::InvalidSuccessor),
        unexpected => panic!("Got unexpected response: {:?}", unexpected),
    }

    // Posting with incorrect signature
    let new_full_id = FullId::new();
    let new_pub_key = *new_full_id.public_id().signing_public_key();
    let new_priv_key = new_full_id.signing_private_key().clone();
    let new_owner = iter::once(new_pub_key).collect::<BTreeSet<_>>();
    let mut incorrect_signed_sd = StructuredData::new(100000,
                                                      *sd.name(),
                                                      1,
                                                      sd.get_data().clone(),
                                                      new_owner.clone())
            .expect("Cannot create structured data for test");
    let _ = incorrect_signed_sd.add_signature(&(new_pub_key, new_priv_key.clone()));
    match client.post_response(Data::Structured(incorrect_signed_sd), &mut nodes) {
        Err(Some(error)) => assert_eq!(error, MutationError::InvalidSuccessor),
        unexpected => panic!("Got unexpected response: {:?}", unexpected),
    }

    // Posting correctly
    let mut new_sd = StructuredData::new(100000,
                                         *sd.name(),
                                         1,
                                         sd.get_data().clone(),
                                         owner.clone())
            .expect("Cannot create structured data for test");
    let _ = new_sd.add_signature(&(pub_key, priv_key));
    match client.post_response(Data::Structured(new_sd), &mut nodes) {
        Ok(data_id) => assert_eq!(data_id, sd.identifier()),
        unexpected => panic!("Got unexpected response: {:?}", unexpected),
    }

    // Posting with oversized data
    let mut oversized_sd = StructuredData::new(100000,
                                               *sd.name(),
                                               2,
                                               rng.gen_iter().take(102400).collect(),
                                               new_owner.clone())
            .expect("Cannot create structured data for test");
    let _ = oversized_sd.add_signature(&(new_pub_key, new_priv_key.clone()));
    match client.post_response(Data::Structured(oversized_sd), &mut nodes) {
        Err(Some(error)) => assert_eq!(error, MutationError::DataTooLarge),
        unexpected => panic!("Got unexpected response: {:?}", unexpected),
    }
}
>>>>>>> 14effc61

    for i in 0..iterations {
        trace!("Iteration {} of {}. Network size: {}",
               i + 1,
               iterations,
               nodes.len());
        let mut new_data = Vec::with_capacity(operation_count);
        let mut mutated_data = HashSet::new();

        for _ in 0..operation_count {
            if all_data.is_empty() || rng.gen() {
                // Put new data.
                let tag = rng.gen_range(10001, 20000);
                let entry_count = rng.gen_range(0, 10);
                let data = test_utils::gen_mutable_data(tag,
                                                        entry_count,
                                                        *client.signing_public_key(),
                                                        &mut rng);
                trace!("Putting mutable data with name {:?}, tag {}.",
                       data.name(),
                       data.tag());
                let _ = client.put_mdata(data.clone());
                new_data.push(data);
            } else {
                // Mutate existing data.
                let j = rng.gen_range(0, all_data.len());
                let ref mut data = all_data[j];

                if !mutated_data.insert((*data.name(), data.tag())) {
                    trace!("Skipping data with name {:?}, tag {:?}.",
                           data.name(),
                           data.tag());
                    continue;
                }

                let action_count = rng.gen_range(1, MAX_MUTABLE_DATA_ENTRY_ACTIONS as usize + 1);
                let actions =
                    test_utils::gen_mutable_data_entry_actions(&data, action_count, &mut rng);
                unwrap!(data.mutate_entries(actions.clone(), *client.signing_public_key()));

                trace!("Sending MutateMDataEntries for data with name {:?}, tag: {}.",
                       data.name(),
                       data.tag());
                let _ = client.mutate_mdata_entries(*data.name(), data.tag(), actions);
            }
        }

<<<<<<< HEAD
        all_data.extend(new_data);

        // Churn
        if nodes.len() <= GROUP_SIZE + 2 || rng.gen_range(0, 4) < 3 {
            // Add new node.
            let bootstrap_node_index = rng.gen_range(1, nodes.len());
            let bootstrap_node_name = nodes[bootstrap_node_index].name();
            test_node::add_node(&network, &mut nodes, bootstrap_node_index, true);
            let new_node_name = nodes[nodes.len() - 1].name();

            trace!("Adding node {:?} with bootstrap node {:?}.",
                   new_node_name,
                   bootstrap_node_name);
        } else {
            // Remove some nodes.
            let count = rng.gen_range(1, 4);
            let mut removed_nodes = Vec::with_capacity(count);
            for _ in 0..count {
                let node_index = rng.gen_range(1, nodes.len());
                removed_nodes.push(nodes[node_index].name());
                test_node::drop_node(&mut nodes, node_index);
            }

            trace!("Removing {} node(s): {:?}", count, removed_nodes);
        }

        event_count += poll::poll_and_resend_unacknowledged(&mut nodes, &mut client);
        for node in &mut nodes {
            node.clear_state();
        }
        trace!("Processed {} events.", event_count);

        mock_crust_detail::check_data(all_data.iter().cloned().map(Data::Mutable).collect(),
                                      &nodes);
        mock_crust_detail::verify_kademlia_invariant_for_all_nodes(&nodes);
    }

    verify_data_is_stored(&mut nodes, &mut client, &all_data);
=======
    // Deleting with incorrect version
    let mut incorrect_version_sd = StructuredData::new(100000,
                                                       *sd.name(),
                                                       3,
                                                       vec![],
                                                       owner0.clone())
            .expect("Cannot create structured data for test");
    let _ = incorrect_version_sd.add_signature(&(pub_key0, priv_key0.clone()));
    match client.delete_response(Data::Structured(incorrect_version_sd), &mut nodes) {
        Err(Some(error)) => assert_eq!(error, MutationError::InvalidSuccessor),
        unexpected => panic!("Got unexpected response: {:?}", unexpected),
    }

    // Deleting with incorrect signature
    let mut incorrect_signed_sd = StructuredData::new(100000,
                                                      *sd.name(),
                                                      1,
                                                      vec![],
                                                      owner0.clone())
            .expect("Cannot create structured data for test");
    let _ = incorrect_signed_sd.add_signature(&(pub_key0, priv_key1.clone()));
    match client.delete_response(Data::Structured(incorrect_signed_sd), &mut nodes) {
        Err(Some(error)) => assert_eq!(error, MutationError::InvalidSuccessor),
        unexpected => panic!("Got unexpected response: {:?}", unexpected),
    }

    // Deleting
    let mut new_sd = StructuredData::new(100000,
                                         *sd.name(),
                                         1,
                                         sd.get_data().clone(),
                                         owner0.clone())
            .expect("Cannot create structured data for test");
    let _ = new_sd.add_signature(&(pub_key0, priv_key0.clone()));
    let deleted_data = Data::Structured(new_sd);
    match client.delete_response(deleted_data.clone(), &mut nodes) {
        Ok(data_id) => assert_eq!(data_id, sd.identifier()),
        unexpected => panic!("Got unexpected response: {:?}", unexpected),
    }
    let null_sd = StructuredData::new(100000, *sd.name(), 1, vec![], BTreeSet::new())
        .expect("Cannot create structured data for test");
    assert_eq!(Data::Structured(null_sd),
               client.get(deleted_data.identifier(), &mut nodes));

    // Duplicate delete
    let new_sd = StructuredData::new(100000, *sd.name(), 2, vec![], BTreeSet::new())
        .expect("Cannot create structured data for test");
    let deleted_data = Data::Structured(new_sd);
    match client.delete_response(deleted_data.clone(), &mut nodes) {
        Err(Some(error)) => assert_eq!(error, MutationError::InvalidOperation),
        unexpected => panic!("Got unexpected response: {:?}", unexpected),
    }

    // Deleted data cannot be posted
    let mut post_sd = StructuredData::new(100000,
                                          *sd.name(),
                                          2,
                                          sd.get_data().clone(),
                                          owner0.clone())
            .expect("Cannot create structured data for test");
    let _ = post_sd.add_signature(&(pub_key0, priv_key0.clone()));
    match client.post_response(Data::Structured(post_sd), &mut nodes) {
        Err(Some(error)) => assert_eq!(error, MutationError::InvalidOperation),
        unexpected => panic!("Got unexpected response: {:?}", unexpected),
    }

    // Deleted data cannot be put with version 0
    let mut incorrect_reput_sd = StructuredData::new(100000,
                                                     *sd.name(),
                                                     0,
                                                     sd.get_data().clone(),
                                                     owner0.clone())
            .expect("Cannot create structured data for test");
    let _ = incorrect_reput_sd.add_signature(&(pub_key0, priv_key0.clone()));
    match client.put_and_verify(Data::Structured(incorrect_reput_sd), &mut nodes) {
        Err(Some(error)) => assert_eq!(error, MutationError::DataExists),
        unexpected => panic!("Got unexpected response: {:?}", unexpected),
    }

    // Deleted data can be put with version + 1, even by a different owner.
    let owner1 = iter::once(pub_key1).collect::<BTreeSet<_>>();
    let mut reput_sd = StructuredData::new(100000,
                                           *sd.name(),
                                           2,
                                           sd.get_data().clone(),
                                           owner1.clone())
            .expect("Cannot create structured data for test");
    let _ = reput_sd.add_signature(&(pub_key1, priv_key1.clone()));
    let reput_data = Data::Structured(reput_sd);
    let _ = client.put_and_verify(reput_data.clone(), &mut nodes);
    assert_eq!(reput_data, client.get(reput_data.identifier(), &mut nodes));
>>>>>>> 14effc61
}

#[test]
fn caching_with_data_not_close_to_proxy_node() {
    let seed = None;
    let node_count = GROUP_SIZE + 2;

    let network = Network::new(GROUP_SIZE, seed);
    let mut rng = network.new_rng();
    let mut nodes = test_node::create_nodes(&network, node_count, None, true);

    let config = mock_crust::Config::with_contacts(&[nodes[0].endpoint()]);
    let mut client = TestClient::new(&network, Some(config));
    client.ensure_connected(&mut nodes);
    client.create_account(&mut nodes);

    let sent_data = gen_immutable_data_not_close_to(&nodes[0], &mut rng);
    unwrap!(client.put_idata_response(sent_data.clone(), &mut nodes));

    // The first response is not yet cached, so it comes from a NAE manager authority.
    let (received_data, src) = unwrap!(client.get_idata_response_with_src(*sent_data.name(),
                                                                          &mut nodes));
    assert_eq!(received_data, sent_data);

    match src {
        Authority::NaeManager(_) => (),
        authority => {
            panic!("Response is cached (unexpected src authority {:?})",
                   authority)
        }
    }

    // The second response is cached, so it comes from a managed node authority.
    let (received_data, src) = unwrap!(client.get_idata_response_with_src(*sent_data.name(),
                                                                          &mut nodes));
    assert_eq!(received_data, sent_data);

    match src {
        Authority::ManagedNode(_) => (),
        authority => {
            panic!("Response is not cached (unexpected src authority {:?})",
                   authority)
        }
    }
}

#[test]
fn caching_with_data_close_to_proxy_node() {
    let seed = None;
    let node_count = GROUP_SIZE + 2;

    let network = Network::new(GROUP_SIZE, seed);
    let mut rng = network.new_rng();
    let mut nodes = test_node::create_nodes(&network, node_count, None, true);

    let config = mock_crust::Config::with_contacts(&[nodes[0].endpoint()]);
    let mut client = TestClient::new(&network, Some(config));
    client.ensure_connected(&mut nodes);
    client.create_account(&mut nodes);

    let sent_data = gen_immutable_data_close_to(&nodes[0], &mut rng);
    unwrap!(client.put_idata_response(sent_data.clone(), &mut nodes));

    // Send two requests and verify the response is not cached in any of them
    let (received_data, src) = unwrap!(client.get_idata_response_with_src(*sent_data.name(),
                                                                          &mut nodes));
    assert_eq!(received_data, sent_data);

    match src {
        Authority::NaeManager(_) => (),
        authority => {
            panic!("Response is cached (unexpected src authority {:?})",
                   authority)
        }
    }

    let (received_data, src) = unwrap!(client.get_idata_response_with_src(*sent_data.name(),
                                                                          &mut nodes));
    assert_eq!(received_data, sent_data);

    match src {
        Authority::NaeManager(_) => (),
        authority => {
            panic!("Response is cached (unexpected src authority {:?})",
                   authority)
        }
    }
}

fn gen_immutable_data_close_to<R: Rng>(node: &TestNode, rng: &mut R) -> ImmutableData {
    loop {
        let data = test_utils::gen_immutable_data(10, rng);
        if node.routing_table().is_closest(data.name(), GROUP_SIZE) {
            return data;
        }
    }
}

fn gen_immutable_data_not_close_to<R: Rng>(node: &TestNode, rng: &mut R) -> ImmutableData {
    loop {
        let data = test_utils::gen_immutable_data(10, rng);
        if !node.routing_table().is_closest(data.name(), GROUP_SIZE) {
            return data;
        }
    }
}

// Create set of owner keys.
fn owner_keys(key: sign::PublicKey) -> BTreeSet<sign::PublicKey> {
    let mut result = BTreeSet::new();
    let _ = result.insert(key);
    result
}

// Verify that every element of `data` is actually stored on the network.
fn verify_data_is_stored(nodes: &mut [TestNode], client: &mut TestClient, data: &[MutableData]) {
    for sent_data in data {
        let recovered_shell =
            unwrap!(client.get_mdata_shell_response(*sent_data.name(), sent_data.tag(), nodes));
        let recovered_entries =
            unwrap!(client.list_mdata_entries_response(*sent_data.name(), sent_data.tag(), nodes));

        assert!(sent_data.shell() == recovered_shell, "shells don't match");
        assert!(*sent_data.entries() == recovered_entries,
                "entries don't match");
    }
}<|MERGE_RESOLUTION|>--- conflicted
+++ resolved
@@ -19,7 +19,6 @@
 // https://github.com/maidsafe/QA/blob/master/Documentation/Rust%20Lint%20Checks.md
 
 
-<<<<<<< HEAD
 use rand::Rng;
 use routing::{Action, Authority, ClientError, EntryActions, Event, ImmutableData,
               MAX_MUTABLE_DATA_ENTRY_ACTIONS, MutableData, PermissionSet, Response, User};
@@ -31,26 +30,10 @@
 use safe_vault::mock_crust_detail::test_node::{self, TestNode};
 use std::cmp;
 use std::collections::{BTreeMap, BTreeSet, HashSet};
-=======
-use routing::{AppendWrapper, AppendedData, Authority, Data, DataIdentifier, Event, FullId,
-              ImmutableData, PrivAppendedData, PubAppendableData, Response, StructuredData,
-              XorName};
-use routing::client_errors::{GetError, MutationError};
-use routing::mock_crust::{self, Network};
-use rust_sodium::crypto::{box_, sign};
-use safe_vault::{Config, GROUP_SIZE, TYPE_TAG_INVITE, test_utils};
-use safe_vault::mock_crust_detail::{self, poll, test_node};
-use safe_vault::mock_crust_detail::test_client::TestClient;
-use safe_vault::mock_crust_detail::test_node::TestNode;
-use std::{cmp, iter};
-use std::collections::{BTreeSet, HashSet};
-use tiny_keccak::sha3_256;
->>>>>>> 14effc61
 
 const TEST_NET_SIZE: usize = 20;
 
 #[test]
-<<<<<<< HEAD
 fn immutable_data_normal_flow() {
     let seed = None;
     let node_count = TEST_NET_SIZE;
@@ -95,45 +78,6 @@
     assert_match!(client.get_idata_response(non_existing_name, &mut nodes),
                   Err(ClientError::NoSuchData));
 }
-=======
-fn put_invitation() {
-    let invite_id = FullId::new();
-    let network = Network::new(GROUP_SIZE, None);
-    let node_count = GROUP_SIZE;
-    let vault_cfg = Config {
-        invite_key: Some(invite_id.public_id().signing_public_key().0),
-        ..Default::default()
-    };
-    let mut nodes = test_node::create_nodes(&network, node_count, Some(&vault_cfg), false);
-    let config = mock_crust::Config::with_contacts(&[nodes[0].endpoint()]);
-
-    let mut admin_client = TestClient::new_with_id(&network, Some(config.clone()), invite_id);
-    admin_client.ensure_connected(&mut nodes);
-    admin_client.create_account(&mut nodes);
-    let name = XorName(sha3_256(b"invitation code"));
-    let sd = StructuredData::new(TYPE_TAG_INVITE, name, 0, vec![0], BTreeSet::new());
-    let data = Data::Structured(unwrap!(sd));
-    unwrap!(admin_client.put_and_verify(data, &mut nodes));
-
-
-    let name = XorName(sha3_256(b"another invitation code"));
-    let sd = StructuredData::new(TYPE_TAG_INVITE, name, 0, vec![0], BTreeSet::new());
-    let data = Data::Structured(unwrap!(sd));
-    let mut other_client = TestClient::new(&network, Some(config.clone()));
-    other_client.ensure_connected(&mut nodes);
-    assert_eq!(Err(Some(MutationError::InvalidInvitation)),
-               other_client.create_account_with_invitation(&mut nodes, "wrong invitation code"));
-    unwrap!(other_client.create_account_with_invitation(&mut nodes, "invitation code"));
-    assert_eq!(Err(Some(MutationError::InvalidOperation)),
-               other_client.put_and_verify(data, &mut nodes));
-
-    let mut third_client = TestClient::new(&network, Some(config));
-    third_client.ensure_connected(&mut nodes);
-    assert_eq!(Err(Some(MutationError::InvitationAlreadyClaimed)),
-               third_client.create_account_with_invitation(&mut nodes, "invitation code"));
-}
-
->>>>>>> 14effc61
 
 #[test]
 fn immutable_data_operations_with_churn_with_cache() {
@@ -210,210 +154,9 @@
 fn mutable_data_normal_flow() {
     let seed = None;
     let node_count = TEST_NET_SIZE;
-<<<<<<< HEAD
-=======
-    let mut nodes = test_node::create_nodes(&network, node_count, None, false);
-    let mut clients: Vec<_> = (0..3)
-        .map(|_| {
-                 let endpoint = unwrap!(rng.choose(&nodes), "no nodes found").endpoint();
-                 let config = mock_crust::Config::with_contacts(&[endpoint]);
-                 TestClient::new(&network, Some(config.clone()))
-             })
-        .collect();
-
-    for client in &mut clients {
-        client.ensure_connected(&mut nodes);
-        client.create_account(&mut nodes);
-    }
-
-    let mut all_data = vec![];
-    for _ in 0..5 {
-        let type_tag = Range::new(10001, 20000).ind_sample(&mut rng);
-        let sd = test_utils::random_structured_data(type_tag, clients[0].full_id(), &mut rng);
-        let data = Data::Structured(sd);
-        trace!("Putting data {:?} with name {:?}.",
-               data.identifier(),
-               data.name());
-        unwrap!(clients[0].put_and_verify(data.clone(), &mut nodes));
-        all_data.push(data);
-    }
-
-    let pub_key = *clients[0].full_id().public_id().signing_public_key();
-    let key = clients[0].full_id().signing_private_key().clone();
-    let mut successes: usize = 0;
-    for i in 0..test_utils::iterations() {
-        trace!("Iteration {}. Network size: {}", i + 1, nodes.len());
-        let j = Range::new(0, all_data.len()).ind_sample(&mut rng);
-        let new_data: Vec<Data> = clients.iter_mut()
-            .map(|client| {
-                let data = Data::Structured(if let Data::Structured(sd) = all_data[j].clone() {
-                    let mut sd = unwrap!(StructuredData::new(sd.get_type_tag(),
-                                                             *sd.name(),
-                                                             sd.get_version() + 1,
-                                                             rng.gen_iter().take(10).collect(),
-                                                             sd.get_owners().clone()));
-                    let _ = sd.add_signature(&(pub_key, key.clone()));
-                    sd
-                } else {
-                    panic!("Non-structured data found.");
-                });
-                trace!("Posting data {:?} with name {:?}.",
-                       data.identifier(),
-                       data.name());
-                client.post(data.clone());
-                data
-            })
-            .collect();
-
-        event_count += poll::poll_and_resend_unacknowledged_parallel(&mut nodes, &mut clients);
-        for node in &mut nodes {
-            node.clear_state();
-        }
-        trace!("Processed {} events.", event_count);
-
-        'client_loop: for (client, data) in clients.iter_mut().zip(new_data) {
-            while let Ok(event) = client.try_recv() {
-                match event {
-                    Event::Response { response: Response::PostSuccess(..), .. } => {
-                        trace!("Client {:?} received PostSuccess.", client.name());
-                        all_data[j] = data.clone();
-                        successes += 1;
-                        continue 'client_loop;
-                    }
-                    Event::Response { response: Response::PostFailure { .. }, .. } => {
-                        trace!("Client {:?} received PostFailure.", client.name());
-                        continue 'client_loop;
-                    }
-                    _ => (),
-                }
-            }
-            panic!("No response received for {:?}.", data.identifier());
-        }
-
-        mock_crust_detail::check_data(all_data.clone(), &nodes);
-        mock_crust_detail::verify_kademlia_invariant_for_all_nodes(&nodes);
-    }
-
-    for data in &all_data {
-        match *data {
-            Data::Structured(ref sent_structured_data) => {
-                match clients[0].get(sent_structured_data.identifier(), &mut nodes) {
-                    Data::Structured(recovered_structured_data) => {
-                        assert_eq!(recovered_structured_data, *sent_structured_data);
-                    }
-                    unexpected_data => panic!("Got unexpected data: {:?}", unexpected_data),
-                }
-            }
-            _ => unreachable!(),
-        }
-    }
->>>>>>> 14effc61
 
     let network = Network::new(GROUP_SIZE, seed);
     let mut rng = network.new_rng();
-<<<<<<< HEAD
-=======
-    let mut event_count = 0;
-
-    for i in 0..test_utils::iterations() {
-        trace!("Iteration {}. Network size: {}", i + 1, nodes.len());
-        let mut new_data = vec![];
-        let mut mutated_data = HashSet::new();
-        for _ in 0..4 {
-            if all_data.is_empty() || rng.gen() {
-                let data =
-                    Data::Structured(test_utils::random_structured_data(Range::new(10001, 20000)
-                                                                            .ind_sample(&mut rng),
-                                                                        client.full_id(),
-                                                                        &mut rng));
-                trace!("Putting data {:?} with name {:?}.",
-                       data.identifier(),
-                       data.name());
-                client.put(data.clone());
-                new_data.push(data);
-            } else {
-                let j = Range::new(0, all_data.len()).ind_sample(&mut rng);
-                let sd = if let Data::Structured(sd) = all_data[j].clone() {
-                    if !mutated_data.insert(sd.identifier()) {
-                        trace!("Skipping data {:?} with name {:?}.",
-                               sd.identifier(),
-                               sd.name());
-                        continue;
-                    }
-                    let sd_result = StructuredData::new(sd.get_type_tag(),
-                                                        *sd.name(),
-                                                        sd.get_version() + 1,
-                                                        rng.gen_iter().take(10).collect(),
-                                                        sd.get_owners().clone());
-                    let mut sd = unwrap!(sd_result);
-                    let pub_key = *client.full_id().public_id().signing_public_key();
-                    let priv_key = client.full_id().signing_private_key().clone();
-                    let _ = sd.add_signature(&(pub_key, priv_key));
-                    sd
-                } else {
-                    panic!("Non-structured data found.");
-                };
-                let data = Data::Structured(sd);
-                if false {
-                    // FIXME: Delete tests are disabled right now.
-                    trace!("Deleting data {:?} with name {:?}",
-                           data.identifier(),
-                           data.name());
-                    client.delete(data);
-                    deleted_data.push(all_data.remove(j));
-                } else {
-                    trace!("Posting data {:?} with name {:?}.",
-                           data.identifier(),
-                           data.name());
-                    all_data[j] = data.clone();
-                    client.post(data);
-                }
-            }
-        }
-        all_data.extend(new_data);
-        if nodes.len() <= GROUP_SIZE + 2 || Range::new(0, 4).ind_sample(&mut rng) < 3 {
-            let index = Range::new(1, nodes.len()).ind_sample(&mut rng);
-            test_node::add_node(&network, &mut nodes, index, true);
-            trace!("Adding node {:?} with bootstrap node {}.",
-                   nodes[index].name(),
-                   index);
-        } else {
-            let number = Range::new(3, 4).ind_sample(&mut rng);
-            let mut removed_nodes = Vec::new();
-            for _ in 0..number {
-                let node_range = Range::new(1, nodes.len());
-                let node_index = node_range.ind_sample(&mut rng);
-                removed_nodes.push(nodes[node_index].name());
-                test_node::drop_node(&mut nodes, node_index);
-            }
-            trace!("Removing {} node(s). {:?}", number, removed_nodes);
-        }
-        event_count += poll::poll_and_resend_unacknowledged(&mut nodes, &mut client);
-
-        for node in &mut nodes {
-            node.clear_state();
-        }
-        trace!("Processed {} events.", event_count);
-
-        mock_crust_detail::check_data(all_data.clone(), &nodes);
-        mock_crust_detail::check_deleted_data(&deleted_data, &nodes);
-        mock_crust_detail::verify_kademlia_invariant_for_all_nodes(&nodes);
-    }
-
-    for data in &all_data {
-        match *data {
-            Data::Structured(ref sent_structured_data) => {
-                match client.get(sent_structured_data.identifier(), &mut nodes) {
-                    Data::Structured(recovered_structured_data) => {
-                        assert_eq!(recovered_structured_data, *sent_structured_data);
-                    }
-                    unexpected_data => panic!("Got unexpected data: {:?}", unexpected_data),
-                }
-            }
-            _ => unreachable!(),
-        }
-    }
->>>>>>> 14effc61
 
     let mut nodes = test_node::create_nodes(&network, node_count, None, true);
     let config = mock_crust::Config::with_contacts(&[nodes[0].endpoint()]);
@@ -845,24 +588,9 @@
                                    .allow(Action::Update)
                                    .allow(Action::Delete));
 
-<<<<<<< HEAD
     for _ in 0..data_count {
         let name = rng.gen();
         let tag = rng.gen_range(10001, 20000);
-=======
-    for i in 0..test_utils::iterations() {
-        trace!("Iteration {}", i + 1);
-        let new_data: Vec<AppendedData> = clients
-            .iter_mut()
-            .map(|client| {
-                     let pointer = DataIdentifier::Structured(rng.gen(), 12345);
-                     let appended_data = unwrap!(AppendedData::new(pointer, pub_key, &secret_key));
-                     let wrapper = AppendWrapper::new_pub(*data.name(), appended_data.clone(), 0);
-                     client.append(wrapper);
-                     appended_data
-                 })
-            .collect();
->>>>>>> 14effc61
 
         let mut owners = BTreeSet::new();
         let _ = owners.insert(*clients[0].signing_public_key());
@@ -872,30 +600,11 @@
 
         let data = unwrap!(MutableData::new(name, tag, permissions.clone(), entries, owners));
 
-<<<<<<< HEAD
         trace!("Putting mutable data with name {:?}, tag {}.",
                data.name(),
                data.tag());
         unwrap!(clients[0].put_mdata_response(data.clone(), &mut nodes));
         all_data.push(data);
-=======
-#[test]
-fn appendable_data_parallel_post() {
-    let network = Network::new(GROUP_SIZE, None);
-    let mut rng = network.new_rng();
-    let node_count = TEST_NET_SIZE;
-    let mut nodes = test_node::create_nodes(&network, node_count, None, false);
-    let mut clients: Vec<_> = (0..2)
-        .map(|_| {
-                 let endpoint = unwrap!(rng.choose(&nodes), "no nodes found").endpoint();
-                 let config = mock_crust::Config::with_contacts(&[endpoint]);
-                 TestClient::new(&network, Some(config.clone()))
-             })
-        .collect();
-    for client in &mut clients {
-        client.ensure_connected(&mut nodes);
-        client.create_account(&mut nodes);
->>>>>>> 14effc61
     }
 
     // Authorize other clients.
@@ -913,7 +622,6 @@
     }
 
     for i in 0..iterations {
-<<<<<<< HEAD
         trace!("Iteration {}. Network size: {}", i + 1, nodes.len());
 
         // Mutate the data simultaneously by each client and keep the
@@ -934,18 +642,6 @@
                 let _ = client.mutate_mdata_entries(*data.name(), data.tag(), actions.clone());
                 actions
             })
-=======
-        trace!("Iteration {}", i + 1);
-        let new_data: Vec<PubAppendableData> = clients
-            .iter_mut()
-            .map(|client| {
-                     let new_appendable =
-                         test_utils::pub_appendable_data_version_up(&full_id, &ad, &mut rng);
-                     let new_data = Data::PubAppendable(new_appendable.clone());
-                     client.post(new_data);
-                     new_appendable
-                 })
->>>>>>> 14effc61
             .collect();
 
         event_count += poll::poll_and_resend_unacknowledged_parallel(&mut nodes, &mut clients);
@@ -1015,96 +711,9 @@
 
     client.ensure_connected(&mut nodes);
     client.create_account(&mut nodes);
-<<<<<<< HEAD
 
     let mut all_data: Vec<MutableData> = Vec::new();
     let mut event_count = 0;
-=======
-    let full_id = client.full_id().clone();
-    let pub_key = *full_id.public_id().signing_public_key();
-    let priv_key = full_id.signing_private_key().clone();
-    let sd = test_utils::random_structured_data(100000, &full_id, &mut rng);
-    let owner = iter::once(pub_key).collect::<BTreeSet<_>>();
-
-    // Posting to non-existing structured data
-    match client.post_response(Data::Structured(sd.clone()), &mut nodes) {
-        Err(Some(error)) => assert_eq!(error, MutationError::NoSuchData),
-        unexpected => panic!("Got unexpected response: {:?}", unexpected),
-    }
-
-    // Putting the structured data
-    let _ = client.put_and_verify(Data::Structured(sd.clone()), &mut nodes);
-
-    // Posting with incorrect type_tag
-    let mut incorrect_tag_sd = StructuredData::new(200000,
-                                                   *sd.name(),
-                                                   1,
-                                                   sd.get_data().clone(),
-                                                   owner.clone())
-            .expect("Cannot create structured data for test");
-    let _ = incorrect_tag_sd.add_signature(&(pub_key, priv_key.clone()));
-    match client.post_response(Data::Structured(incorrect_tag_sd), &mut nodes) {
-        Err(Some(error)) => assert_eq!(error, MutationError::NoSuchData),
-        unexpected => panic!("Got unexpected response: {:?}", unexpected),
-    }
-
-    // Posting with incorrect version
-    let mut incorrect_version_sd = StructuredData::new(100000,
-                                                       *sd.name(),
-                                                       3,
-                                                       sd.get_data().clone(),
-                                                       owner.clone())
-            .expect("Cannot create structured data for test");
-    let _ = incorrect_version_sd.add_signature(&(pub_key, priv_key.clone()));
-    match client.post_response(Data::Structured(incorrect_version_sd), &mut nodes) {
-        Err(Some(error)) => assert_eq!(error, MutationError::InvalidSuccessor),
-        unexpected => panic!("Got unexpected response: {:?}", unexpected),
-    }
-
-    // Posting with incorrect signature
-    let new_full_id = FullId::new();
-    let new_pub_key = *new_full_id.public_id().signing_public_key();
-    let new_priv_key = new_full_id.signing_private_key().clone();
-    let new_owner = iter::once(new_pub_key).collect::<BTreeSet<_>>();
-    let mut incorrect_signed_sd = StructuredData::new(100000,
-                                                      *sd.name(),
-                                                      1,
-                                                      sd.get_data().clone(),
-                                                      new_owner.clone())
-            .expect("Cannot create structured data for test");
-    let _ = incorrect_signed_sd.add_signature(&(new_pub_key, new_priv_key.clone()));
-    match client.post_response(Data::Structured(incorrect_signed_sd), &mut nodes) {
-        Err(Some(error)) => assert_eq!(error, MutationError::InvalidSuccessor),
-        unexpected => panic!("Got unexpected response: {:?}", unexpected),
-    }
-
-    // Posting correctly
-    let mut new_sd = StructuredData::new(100000,
-                                         *sd.name(),
-                                         1,
-                                         sd.get_data().clone(),
-                                         owner.clone())
-            .expect("Cannot create structured data for test");
-    let _ = new_sd.add_signature(&(pub_key, priv_key));
-    match client.post_response(Data::Structured(new_sd), &mut nodes) {
-        Ok(data_id) => assert_eq!(data_id, sd.identifier()),
-        unexpected => panic!("Got unexpected response: {:?}", unexpected),
-    }
-
-    // Posting with oversized data
-    let mut oversized_sd = StructuredData::new(100000,
-                                               *sd.name(),
-                                               2,
-                                               rng.gen_iter().take(102400).collect(),
-                                               new_owner.clone())
-            .expect("Cannot create structured data for test");
-    let _ = oversized_sd.add_signature(&(new_pub_key, new_priv_key.clone()));
-    match client.post_response(Data::Structured(oversized_sd), &mut nodes) {
-        Err(Some(error)) => assert_eq!(error, MutationError::DataTooLarge),
-        unexpected => panic!("Got unexpected response: {:?}", unexpected),
-    }
-}
->>>>>>> 14effc61
 
     for i in 0..iterations {
         trace!("Iteration {} of {}. Network size: {}",
@@ -1152,7 +761,6 @@
             }
         }
 
-<<<<<<< HEAD
         all_data.extend(new_data);
 
         // Churn
@@ -1191,99 +799,6 @@
     }
 
     verify_data_is_stored(&mut nodes, &mut client, &all_data);
-=======
-    // Deleting with incorrect version
-    let mut incorrect_version_sd = StructuredData::new(100000,
-                                                       *sd.name(),
-                                                       3,
-                                                       vec![],
-                                                       owner0.clone())
-            .expect("Cannot create structured data for test");
-    let _ = incorrect_version_sd.add_signature(&(pub_key0, priv_key0.clone()));
-    match client.delete_response(Data::Structured(incorrect_version_sd), &mut nodes) {
-        Err(Some(error)) => assert_eq!(error, MutationError::InvalidSuccessor),
-        unexpected => panic!("Got unexpected response: {:?}", unexpected),
-    }
-
-    // Deleting with incorrect signature
-    let mut incorrect_signed_sd = StructuredData::new(100000,
-                                                      *sd.name(),
-                                                      1,
-                                                      vec![],
-                                                      owner0.clone())
-            .expect("Cannot create structured data for test");
-    let _ = incorrect_signed_sd.add_signature(&(pub_key0, priv_key1.clone()));
-    match client.delete_response(Data::Structured(incorrect_signed_sd), &mut nodes) {
-        Err(Some(error)) => assert_eq!(error, MutationError::InvalidSuccessor),
-        unexpected => panic!("Got unexpected response: {:?}", unexpected),
-    }
-
-    // Deleting
-    let mut new_sd = StructuredData::new(100000,
-                                         *sd.name(),
-                                         1,
-                                         sd.get_data().clone(),
-                                         owner0.clone())
-            .expect("Cannot create structured data for test");
-    let _ = new_sd.add_signature(&(pub_key0, priv_key0.clone()));
-    let deleted_data = Data::Structured(new_sd);
-    match client.delete_response(deleted_data.clone(), &mut nodes) {
-        Ok(data_id) => assert_eq!(data_id, sd.identifier()),
-        unexpected => panic!("Got unexpected response: {:?}", unexpected),
-    }
-    let null_sd = StructuredData::new(100000, *sd.name(), 1, vec![], BTreeSet::new())
-        .expect("Cannot create structured data for test");
-    assert_eq!(Data::Structured(null_sd),
-               client.get(deleted_data.identifier(), &mut nodes));
-
-    // Duplicate delete
-    let new_sd = StructuredData::new(100000, *sd.name(), 2, vec![], BTreeSet::new())
-        .expect("Cannot create structured data for test");
-    let deleted_data = Data::Structured(new_sd);
-    match client.delete_response(deleted_data.clone(), &mut nodes) {
-        Err(Some(error)) => assert_eq!(error, MutationError::InvalidOperation),
-        unexpected => panic!("Got unexpected response: {:?}", unexpected),
-    }
-
-    // Deleted data cannot be posted
-    let mut post_sd = StructuredData::new(100000,
-                                          *sd.name(),
-                                          2,
-                                          sd.get_data().clone(),
-                                          owner0.clone())
-            .expect("Cannot create structured data for test");
-    let _ = post_sd.add_signature(&(pub_key0, priv_key0.clone()));
-    match client.post_response(Data::Structured(post_sd), &mut nodes) {
-        Err(Some(error)) => assert_eq!(error, MutationError::InvalidOperation),
-        unexpected => panic!("Got unexpected response: {:?}", unexpected),
-    }
-
-    // Deleted data cannot be put with version 0
-    let mut incorrect_reput_sd = StructuredData::new(100000,
-                                                     *sd.name(),
-                                                     0,
-                                                     sd.get_data().clone(),
-                                                     owner0.clone())
-            .expect("Cannot create structured data for test");
-    let _ = incorrect_reput_sd.add_signature(&(pub_key0, priv_key0.clone()));
-    match client.put_and_verify(Data::Structured(incorrect_reput_sd), &mut nodes) {
-        Err(Some(error)) => assert_eq!(error, MutationError::DataExists),
-        unexpected => panic!("Got unexpected response: {:?}", unexpected),
-    }
-
-    // Deleted data can be put with version + 1, even by a different owner.
-    let owner1 = iter::once(pub_key1).collect::<BTreeSet<_>>();
-    let mut reput_sd = StructuredData::new(100000,
-                                           *sd.name(),
-                                           2,
-                                           sd.get_data().clone(),
-                                           owner1.clone())
-            .expect("Cannot create structured data for test");
-    let _ = reput_sd.add_signature(&(pub_key1, priv_key1.clone()));
-    let reput_data = Data::Structured(reput_sd);
-    let _ = client.put_and_verify(reput_data.clone(), &mut nodes);
-    assert_eq!(reput_data, client.get(reput_data.identifier(), &mut nodes));
->>>>>>> 14effc61
 }
 
 #[test]
