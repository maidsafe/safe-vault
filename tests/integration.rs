--- conflicted
+++ resolved
@@ -864,13 +864,8 @@
 
     let data = Sequence::Public(data);
     let address = *data.address();
-<<<<<<< HEAD
-    common::send_request_expect_ok(&mut env, &mut client, Request::GetBalance, *COST_OF_PUT);
+    common::send_request_expect_ok(&mut env, &mut client, Request::GetBalance, COST_OF_PUT);
     common::perform_mutation(&mut env, &mut client, Request::PutSequence(data.clone()));
-=======
-    common::send_request_expect_ok(&mut env, &mut client, Request::GetBalance, COST_OF_PUT);
-    common::perform_mutation(&mut env, &mut client, Request::PutAData(data.clone()));
->>>>>>> 0afd4d15
     common::send_request_expect_err(
         &mut env,
         &mut client,
