--- conflicted
+++ resolved
@@ -15,12 +15,9 @@
   - curl -sSL https://github.com/maidsafe/QA/raw/master/Bash%20Scripts/Travis/install_libsodium.sh | bash
   - export PKG_CONFIG_PATH=$HOME/libsodium-1.0.3/lib/pkgconfig:$PKG_CONFIG_PATH
 script:
-<<<<<<< HEAD
-  - cargo build --verbose
-  - RUST_LOG=info RUST_TEST_THREADS=1 cargo test
-=======
+
   - cargo build --verbose --features "use-mock-routing"
-  - RUST_TEST_THREADS=1 cargo test --features "use-mock-routing"
->>>>>>> 1fedac63
+  - RUST_LOG=info RUST_TEST_THREADS=1 cargo test --features "use-mock-routing"
+
 after_success:
   - curl -sSL https://github.com/maidsafe/QA/raw/master/Bash%20Scripts/Travis/deploy_gh-pages.sh | bash