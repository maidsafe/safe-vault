// Copyright 2015 MaidSafe.net limited
// This MaidSafe Software is licensed to you under (1) the MaidSafe.net Commercial License,
// version 1.0 or later, or (2) The General Public License (GPL), version 3, depending on which
// licence you accepted on initial access to the Software (the "Licences").
// By contributing code to the MaidSafe Software, or to this project generally, you agree to be
// bound by the terms of the MaidSafe Contributor Agreement, version 1.0, found in the root
// directory of this project at LICENSE, COPYING and CONTRIBUTOR respectively and also
// available at: http://www.maidsafe.net/licenses
// Unless required by applicable law or agreed to in writing, the MaidSafe Software distributed
// under the GPL Licence is distributed on an "AS IS" BASIS, WITHOUT WARRANTIES OR CONDITIONS
// OF ANY KIND, either express or implied.
// See the Licences for the specific language governing permissions and limitations relating to
// use of the MaidSafe
// Software.

#![allow(dead_code)]

mod database;
use routing;
use routing::NameType;
use routing::types::DestinationAddress;
<<<<<<< HEAD
=======
pub use self::database::PmidManagerAccount;
>>>>>>> fbb92e64

pub struct PmidManager {
  db_ : database::PmidManagerDatabase
}

impl PmidManager {
  pub fn new() -> PmidManager {
    PmidManager { db_: database::PmidManagerDatabase::new() }
  }

  pub fn handle_put(&mut self, dest_address: &DestinationAddress, data : &Vec<u8>) ->Result<routing::Action, routing::RoutingError> {
    if self.db_.put_data(&dest_address.dest, data.len() as u64) {
      let mut destinations : Vec<NameType> = Vec::new();
      destinations.push(dest_address.dest.clone());
      Ok(routing::Action::SendOn(destinations))
    } else {
      Err(routing::RoutingError::InvalidRequest)
    }
  }

  pub fn retrieve_all_and_reset(&mut self) -> Vec<(NameType, PmidManagerAccount)>{
    self.db_.retrieve_all_and_reset()
  }
}

#[cfg(test)]
mod test {
  use cbor;
  use routing;
  use super::{PmidManager};
  use maidsafe_types::*;
  use routing::types::*;

  #[test]
  fn handle_put() {
    let mut pmid_manager = PmidManager::new();
<<<<<<< HEAD
    let dest = DestinationAddress { dest: DhtId::generate_random(), reply_to: None };
=======
    let dest = DestinationAddress { dest: routing::test_utils::Random::generate_random(), reply_to: None };
    let name = routing::NameType([3u8; 64]);
>>>>>>> fbb92e64
    let value = routing::types::generate_random_vec_u8(1024);
    let data = ImmutableData::new(value);
    let payload = Payload::new(PayloadTypeTag::ImmutableData, &data);
    let mut encoder = cbor::Encoder::from_memory();
    let encode_result = encoder.encode(&[&payload]);
    assert_eq!(encode_result.is_ok(), true);

    let put_result = pmid_manager.handle_put(&dest, &array_as_vector(encoder.as_bytes()));
    assert_eq!(put_result.is_err(), false);
    match put_result.ok().unwrap() {
      routing::Action::SendOn(ref x) => {
        assert_eq!(x.len(), 1);
        assert_eq!(x[0], dest.dest);
      }
      routing::Action::Reply(_) => panic!("Unexpected"),
    }
  }
}<|MERGE_RESOLUTION|>--- conflicted
+++ resolved
@@ -19,10 +19,7 @@
 use routing;
 use routing::NameType;
 use routing::types::DestinationAddress;
-<<<<<<< HEAD
-=======
 pub use self::database::PmidManagerAccount;
->>>>>>> fbb92e64
 
 pub struct PmidManager {
   db_ : database::PmidManagerDatabase
@@ -59,12 +56,8 @@
   #[test]
   fn handle_put() {
     let mut pmid_manager = PmidManager::new();
-<<<<<<< HEAD
-    let dest = DestinationAddress { dest: DhtId::generate_random(), reply_to: None };
-=======
     let dest = DestinationAddress { dest: routing::test_utils::Random::generate_random(), reply_to: None };
     let name = routing::NameType([3u8; 64]);
->>>>>>> fbb92e64
     let value = routing::types::generate_random_vec_u8(1024);
     let data = ImmutableData::new(value);
     let payload = Payload::new(PayloadTypeTag::ImmutableData, &data);
