// Copyright 2015 MaidSafe.net limited.
//
// This SAFE Network Software is licensed to you under (1) the MaidSafe.net Commercial License,
// version 1.0 or later, or (2) The General Public License (GPL), version 3, depending on which
// licence you accepted on initial access to the Software (the "Licences").
//
// By contributing code to the SAFE Network Software, or to this project generally, you agree to be
// bound by the terms of the MaidSafe Contributor Agreement, version 1.0.  This, along with the
// Licenses can be found in the root directory of this project at LICENSE, COPYING and CONTRIBUTOR.
//
// Unless required by applicable law or agreed to in writing, the SAFE Network Software distributed
// under the GPL Licence is distributed on an "AS IS" BASIS, WITHOUT WARRANTIES OR CONDITIONS OF ANY
// KIND, either express or implied.
//
// Please review the Licences for the specific language governing permissions and limitations
// relating to use of the SAFE Network Software.

#[cfg(not(all(test, feature = "use-mock-routing")))]
pub type Routing = ::routing::routing::Routing;

#[cfg(all(test, feature = "use-mock-routing"))]
pub type Routing = ::mock_routing::MockRouting;

/// Main struct to hold all personas and Routing instance
pub struct Vault {
    data_manager: ::data_manager::DataManager,
    maid_manager: ::maid_manager::MaidManager,
    pmid_manager: ::pmid_manager::PmidManager,
    pmid_node: ::pmid_node::PmidNode,
    sd_manager: ::sd_manager::StructuredDataManager,
    receiver: ::std::sync::mpsc::Receiver<::routing::event::Event>,
    churn_timestamp: ::time::SteadyTime,
    id: ::routing::NameType,
    app_event_sender: Option<::std::sync::mpsc::Sender<(::routing::event::Event)>>,
    app_action_receiver: Option<::std::sync::mpsc::Receiver<(u8)>>,
}

impl Vault {
    pub fn run() {
        Vault::new(None, None).do_run(None);
    }

    fn new(app_event_sender: Option<::std::sync::mpsc::Sender<(::routing::event::Event)>>,
           app_action_receiver: Option<::std::sync::mpsc::Receiver<(u8)>>) -> Vault {
        ::sodiumoxide::init();
        let (sender, receiver) = ::std::sync::mpsc::channel();
        let routing = Routing::new(sender);
        Vault {
            data_manager: ::data_manager::DataManager::new(routing.clone()),
            maid_manager: ::maid_manager::MaidManager::new(routing.clone()),
            pmid_manager: ::pmid_manager::PmidManager::new(routing.clone()),
            pmid_node: ::pmid_node::PmidNode::new(routing.clone()),
            sd_manager: ::sd_manager::StructuredDataManager::new(routing.clone()),
            churn_timestamp: ::time::SteadyTime::now(),
            receiver: receiver,
            id: ::routing::NameType::new([0u8; 64]),
            app_event_sender: app_event_sender,
            app_action_receiver: app_action_receiver,
        }
    }

    fn do_run(&mut self, completion_sender: Option<::std::sync::mpsc::Sender<::routing::event::Event>>) {
        use routing::event::Event;
        loop {
            match self.receiver.try_recv() {
                Err(_) => {}
                Ok(event) => {
                    let _ = self.app_event_sender.clone().and_then(|sender| Some(sender.send(event.clone())));
                    info!("Vault {} received an event from routing : {:?}", self.id, event);
                    match event {
                        Event::Request{ request, our_authority, from_authority, response_token } =>
                            self.on_request(request, our_authority, from_authority, response_token),
                        Event::Response{ response, our_authority, from_authority } =>
                            self.on_response(response, our_authority, from_authority),
                        Event::Refresh(type_tag, our_authority, accounts) => self.on_refresh(type_tag,
                                                                                             our_authority,
                                                                                             accounts),
                        Event::Churn(close_group, churn_node) => self.on_churn(close_group, churn_node),
                        Event::DoRefresh(type_tag, our_authority, churn_node) =>
                            self.on_do_refresh(type_tag, our_authority, churn_node),
                        Event::Bootstrapped => self.on_bootstrapped(),
                        Event::Connected => self.on_connected(),
                        Event::Disconnected => self.on_disconnected(),
                        Event::FailedRequest{ request, our_authority, location, interface_error } =>
                            self.on_failed_request(request, our_authority, location, interface_error),
                        Event::FailedResponse{ response, our_authority, location, interface_error } =>
                            self.on_failed_response(response, our_authority, location, interface_error),
                        Event::Terminated => break,
                    };
                }
            }
            match &self.app_action_receiver {
                &None => {}
                &Some(ref app_action_receiver) => {
                    match app_action_receiver.try_recv() {
                        Err(_) => {}
                        Ok(action) => {
                            debug!("vault {:?} is being asked to terminate", self.id);
                            match action {
                                0 => break,
                                _ => {}
                            }
                        }
                    }
                }
            }
            ::std::thread::sleep_ms(1);
        }
        debug!("vault {:?} is stopping", self.id);
        self.pmid_node.routing().stop();
        self.confirm_run_complete(completion_sender);
    }

    #[cfg(test)]
    fn confirm_run_complete(&self, completion_sender: Option<::std::sync::mpsc::Sender<::routing::event::Event>>)
    {
        let _ = completion_sender
            .and_then(|sender| { Some(sender.send(::routing::event::Event::Terminated)) });
    }

    #[cfg(not(test))]
    fn confirm_run_complete(&self, _: Option<::std::sync::mpsc::Sender<::routing::event::Event>>)
    {

    }


    fn on_request(&mut self,
                  request: ::routing::ExternalRequest,
                  our_authority: ::routing::Authority,
                  from_authority: ::routing::Authority,
                  response_token: Option<::routing::SignedToken>) {
        match request {
            ::routing::ExternalRequest::Get(data_request, _) => {
                self.handle_get(our_authority, from_authority, data_request, response_token);
            }
            ::routing::ExternalRequest::Put(data) => {
                self.handle_put(our_authority, from_authority, data, response_token);
            }
            ::routing::ExternalRequest::Post(data) => {
                self.handle_post(our_authority, from_authority, data, response_token);
            }
            ::routing::ExternalRequest::Delete(/*data*/_) => {
                unimplemented!();
            }
        }
    }

    fn on_response(&mut self,
                   response: ::routing::ExternalResponse,
                   our_authority: ::routing::Authority,
                   from_authority: ::routing::Authority) {
        match response {
            ::routing::ExternalResponse::Get(data, _, response_token) => {
                self.handle_get_response(our_authority, from_authority, data, response_token);
            }
            ::routing::ExternalResponse::Put(response_error, response_token) => {
                self.handle_put_response(our_authority,
                                         from_authority,
                                         response_error,
                                         response_token);
            }
            ::routing::ExternalResponse::Post(/*response_error*/_, /*response_token*/_) => {
                unimplemented!();
            }
            ::routing::ExternalResponse::Delete(/*response_error*/_, /*response_token*/_) => {
                unimplemented!();
            }
        }
    }

    fn on_refresh(&mut self,
                  type_tag: u64,
                  our_authority: ::routing::Authority,
                  accounts: Vec<Vec<u8>>) {
        self.handle_refresh(type_tag, our_authority, accounts);
    }

    fn on_churn(&mut self, close_group: Vec<::routing::NameType>,
                churn_node: ::routing::NameType) {
        self.id = close_group[0].clone();
        let churn_up = close_group.len() > self.data_manager.nodes_in_table_len();
        let time_now = ::time::SteadyTime::now();
        // During the process of joining network, the vault shall not refresh its just received info
        if !(churn_up && (self.churn_timestamp + ::time::Duration::seconds(5) > time_now)) {
            self.handle_churn(close_group, churn_node);
        } else {
            self.data_manager.set_node_table(close_group);
        }
        if churn_up {
            info!("Vault added connected node");
            self.churn_timestamp = time_now;
        }
    }

    fn on_do_refresh(&mut self, type_tag: u64, our_authority: ::routing::Authority,
                     churn_node: ::routing::NameType) {
        let _ = self.maid_manager.do_refresh(&type_tag, &our_authority, &churn_node)
                .or_else(|| self.data_manager.do_refresh(&type_tag, &our_authority, &churn_node))
                .or_else(|| self.sd_manager.do_refresh(&type_tag, &our_authority, &churn_node))
                .or_else(|| self.pmid_manager.do_refresh(&type_tag, &our_authority, &churn_node));
    }

    fn on_bootstrapped(&self) {
        debug!("vault bootstrapped having {:?} connections",
               self.data_manager.nodes_in_table_len());
        // assert_eq!(0, self.data_manager.nodes_in_table_len());
    }

    fn on_connected(&self) {
        // TODO: what is expected to be done here?
        debug!("vault connected having {:?} connections",
               self.data_manager.nodes_in_table_len());
        // assert_eq!(::routing::types::GROUP_SIZE, self.data_manager.nodes_in_table_len());
    }

    fn on_disconnected(&mut self) {
        self.churn_timestamp = ::time::SteadyTime::now();
        let (sender, receiver) = ::std::sync::mpsc::channel();
        let routing = Routing::new(sender);
        self.receiver = receiver;

        self.maid_manager.reset(routing.clone());
        self.data_manager.reset(routing.clone());
        self.pmid_manager.reset(routing.clone());
        // TODO: https://github.com/maidsafe/safe_vault/issues/269
        //   pmid_node and sd_manager shall discard the data when routing address changed
        self.pmid_node.reset(routing.clone());
        self.sd_manager.reset(routing.clone());
    }

    fn on_failed_request(&mut self,
                         _request: ::routing::ExternalRequest,
                         _our_authority: Option<::routing::Authority>,
                         _location: ::routing::Authority,
                         _error: ::routing::error::InterfaceError) {
        unimplemented!();
    }

    fn on_failed_response(&mut self,
                          _response: ::routing::ExternalResponse,
                          _our_authority: Option<::routing::Authority>,
                          _location: ::routing::Authority,
                          _error: ::routing::error::InterfaceError) {
        unimplemented!();
    }

    fn handle_get(&mut self,
                  our_authority: ::routing::Authority,
                  from_authority: ::routing::Authority,
                  data_request: ::routing::data::DataRequest,
                  response_token: Option<::routing::SignedToken>) {
        let _ = self.data_manager
                    .handle_get(&our_authority, &from_authority, &data_request, &response_token)
                    .or_else(|| {
                        self.sd_manager.handle_get(&our_authority,
                                                   &from_authority,
                                                   &data_request,
                                                   &response_token)
                    })
                    .or_else(|| {
                        self.pmid_node.handle_get(&our_authority,
                                                  &from_authority,
                                                  &data_request,
                                                  &response_token)
                    });
    }

    fn handle_put(&mut self,
                  our_authority: ::routing::Authority,
                  from_authority: ::routing::Authority,
                  data: ::routing::data::Data,
                  response_token: Option<::routing::SignedToken>) {
        let _ = self.maid_manager
                    .handle_put(&our_authority, &from_authority, &data, &response_token)
                    .or_else(|| {
                        self.data_manager.handle_put(&our_authority, &from_authority, &data)
                    })
                    .or_else(|| self.sd_manager.handle_put(&our_authority, &from_authority, &data))
                    .or_else(|| {
                        self.pmid_manager.handle_put(&our_authority, &from_authority, &data)
                    })
                    .or_else(|| {
                        self.pmid_node
                            .handle_put(&our_authority, &from_authority, &data, &response_token)
                    });
    }

    // Post is only used to update the content or owners of a StructuredData
    fn handle_post(&mut self,
                   our_authority: ::routing::Authority,
                   from_authority: ::routing::Authority,
                   data: ::routing::data::Data,
                   _response_token: Option<::routing::SignedToken>) {
        let _ = self.sd_manager.handle_post(&our_authority, &from_authority, &data);
    }

    fn handle_get_response(&mut self,
                           our_authority: ::routing::Authority,
                           from_authority: ::routing::Authority,
                           response: ::routing::data::Data,
                           response_token: Option<::routing::SignedToken>) {
        let _ = self.data_manager.handle_get_response(&our_authority,
                                                      &from_authority,
                                                      &response,
                                                      &response_token);
    }

    // DataManager doesn't need to carry out replication in case of sacrificial copy
    #[allow(dead_code)]
    fn handle_put_response(&mut self,
                           our_authority: ::routing::Authority,
                           from_authority: ::routing::Authority,
                           response: ::routing::error::ResponseError,
                           response_token: Option<::routing::SignedToken>) {
        let _ = self.data_manager
                    .handle_put_response(&our_authority, &from_authority, &response)
                    .or_else(|| {
                        self.pmid_manager.handle_put_response(&our_authority,
                                                              &from_authority,
                                                              &response,
                                                              &response_token)
                    });
    }

    // https://maidsafe.atlassian.net/browse/MAID-1111 post_response is not required on vault
    #[allow(dead_code)]
    fn handle_post_response(&mut self,
                            _: ::routing::Authority, // from_authority
                            _: ::routing::error::ResponseError,
                            _: Option<::routing::SignedToken>) {
    }

    fn handle_churn(&mut self, close_group: Vec<::routing::NameType>,
                    churn_node: ::routing::NameType) {
        self.maid_manager.handle_churn(&churn_node);
        self.sd_manager.handle_churn(&churn_node);
        self.pmid_manager.handle_churn(&close_group, &churn_node);
        self.data_manager.handle_churn(close_group, &churn_node);
    }

    fn handle_refresh(&mut self,
                      type_tag: u64,
                      our_authority: ::routing::Authority,
                      payloads: Vec<Vec<u8>>) {
        // The incoming payloads is a vector of serialised account entries,
        // collected from the close group nodes regarding `from_group`
        debug!("refresh tag {:?} & authority {:?}", type_tag, our_authority);
        let _ = self.maid_manager
                    .handle_refresh(&type_tag, &our_authority, &payloads)
                    .or_else(|| {
                        self.data_manager.handle_refresh(&type_tag, &our_authority, &payloads)
                    })
                    .or_else(|| {
                        self.pmid_manager.handle_refresh(&type_tag, &our_authority, &payloads)
                    })
                    .or_else(|| {
                        self.sd_manager.handle_refresh(&type_tag, &our_authority, &payloads)
                    });
    }
}



#[cfg(test)]
mod test {
    use super::*;

    #[cfg(feature = "use-mock-routing")]
    fn mock_env_setup() -> (Routing,
                            ::std::sync::mpsc::Receiver<(::routing::data::Data)>,
                            ::std::sync::mpsc::Receiver<(::routing::event::Event)>) {
        ::utils::initialise_logger();
        let (completion_sender, completion_receiver) = ::std::sync::mpsc::channel();
        let run_vault = |mut vault: Vault| {
            let _ = ::std::thread::spawn(move || {
                vault.do_run(Some(completion_sender));
            });
        };
        let vault = Vault::new(None, None);
        let mut routing = vault.pmid_node.routing();
        let receiver = routing.get_client_receiver();
        let _ = run_vault(vault);

        let mut available_nodes = Vec::with_capacity(30);
        for _ in 0..30 {
            available_nodes.push(::utils::random_name());
        }
        routing.churn_event(available_nodes, ::utils::random_name());
        (routing, receiver, completion_receiver)
    }

    #[cfg(feature = "use-mock-routing")]
    fn mock_env_close(routing: Routing,
                     completion_receiver: ::std::sync::mpsc::Receiver<(::routing::event::Event)>) {
        routing.stop();
        let starting_time = ::time::SteadyTime::now();
        let time_limit = ::time::Duration::seconds(10);
        loop {
            match completion_receiver.try_recv() {
                Err(_) => {}
                Ok(_) => {
                    ::std::thread::sleep_ms(20);
                    break;
                }
            }
            ::std::thread::sleep_ms(1);
            if starting_time + time_limit < ::time::SteadyTime::now() {
                panic!("vault did not shut down in expected duration");
            }
        }
    }

    #[cfg(feature = "use-mock-routing")]
    #[test]
    fn put_get_flow() {
        let (mut routing, receiver, completion_receiver) = mock_env_setup();

        let client_name = ::utils::random_name();
        let sign_keys = ::sodiumoxide::crypto::sign::gen_keypair();
        let value = ::routing::types::generate_random_vec_u8(1024);
        let im_data = ::routing::immutable_data::ImmutableData::new(
                          ::routing::immutable_data::ImmutableDataType::Normal, value);
        routing.client_put(client_name,
                           sign_keys.0,
                           ::routing::data::Data::ImmutableData(im_data.clone()));
        ::std::thread::sleep_ms(2000);

        let data_request = ::routing::data::DataRequest::ImmutableData(im_data.name(),
                               ::routing::immutable_data::ImmutableDataType::Normal);
        routing.client_get(client_name, sign_keys.0, data_request);
        for it in receiver.iter() {
            assert_eq!(it, ::routing::data::Data::ImmutableData(im_data));
            break;
        }
        mock_env_close(routing, completion_receiver);
    }

    #[cfg(feature = "use-mock-routing")]
    #[test]
    fn post_flow() {
        let (mut routing, receiver, completion_receiver) = mock_env_setup();

        let name = ::utils::random_name();
        let value = ::routing::types::generate_random_vec_u8(1024);
        let sign_keys = ::sodiumoxide::crypto::sign::gen_keypair();
        let sd = evaluate_result!(
            ::routing::structured_data::StructuredData::new(0,
                                                            name,
                                                            0,
                                                            value.clone(),
                                                            vec![sign_keys.0],
                                                            vec![],
                                                            Some(&sign_keys.1)));

        let client_name = ::utils::random_name();
        routing.client_put(client_name,
                           sign_keys.0,
                           ::routing::data::Data::StructuredData(sd.clone()));
        ::std::thread::sleep_ms(2000);

        let keys = ::sodiumoxide::crypto::sign::gen_keypair();
        let sd_new = evaluate_result!(
            ::routing::structured_data::StructuredData::new(0,
                                                            name,
                                                            1,
                                                            value.clone(),
                                                            vec![keys.0],
                                                            vec![sign_keys.0],
                                                            Some(&sign_keys.1)));
        routing.client_post(client_name,
                            sign_keys.0,
                            ::routing::data::Data::StructuredData(sd_new.clone()));
        ::std::thread::sleep_ms(2000);

        let data_request = ::routing::data::DataRequest::StructuredData(name, 0);
        routing.client_get(client_name, sign_keys.0, data_request);
        for it in receiver.iter() {
            assert_eq!(it, ::routing::data::Data::StructuredData(sd_new));
            break;
        }
        mock_env_close(routing, completion_receiver);
    }

    #[cfg(not(feature = "use-mock-routing"))]
    fn network_env_setup() -> (Vec<(::std::sync::mpsc::Receiver<(::routing::event::Event)>,
                                    ::std::sync::mpsc::Sender<(u8)>)>,
            ::routing::routing_client::RoutingClient,
            ::std::sync::mpsc::Receiver<(::routing::data::Data)>,
            ::routing::NameType,
            ::std::sync::mpsc::Sender<::routing::event::Event>,
            ::std::sync::mpsc::Receiver<::routing::event::Event>,
            ) {
        ::utils::initialise_logger();

        let (completion_sender, completion_receiver) = ::std::sync::mpsc::channel();
        let run_vault = |mut vault: Vault, completion_sender: ::std::sync::mpsc::Sender<::routing::event::Event>| {
            let _ = ::std::thread::spawn(move || {
                vault.do_run(Some(completion_sender));
            });
        };
        let mut vault_notifiers = Vec::new();
        for i in 0..::routing::types::GROUP_SIZE {
            println!("starting node {:?}", i);
            let (vault_sender, vault_receiver) = ::std::sync::mpsc::channel();
            let (app_sender, app_receiver) = ::std::sync::mpsc::channel();
            let _ = run_vault(Vault::new(Some(vault_sender), Some(app_receiver)), completion_sender.clone());
            let mut cur_notifier = vec![(vault_receiver, app_sender)];
            let _ = waiting_for_hits(&cur_notifier, 10, i, ::time::Duration::seconds(10 * (i + 1) as i64));
            vault_notifiers.push(cur_notifier.swap_remove(0));
        }
        let (client_routing, client_receiver, client_name) = create_client();
        (vault_notifiers, client_routing, client_receiver, client_name, completion_sender, completion_receiver)
    }

    #[cfg(not(feature = "use-mock-routing"))]
    fn create_client() -> (::routing::routing_client::RoutingClient,
                           ::std::sync::mpsc::Receiver<(::routing::data::Data)>,
                           ::routing::NameType) {
        use routing::event::Event;
        let (sender, receiver) = ::std::sync::mpsc::channel();
        let (client_sender, client_receiver) = ::std::sync::mpsc::channel();
        let client_receiving =
            |receiver: ::std::sync::mpsc::Receiver<(Event)>,
             client_sender: ::std::sync::mpsc::Sender<(::routing::data::Data)>| {
                let _ = ::std::thread::spawn(move || {
                while let Ok(event) = receiver.recv() {
                    match event {
                        Event::Request{ request, our_authority, from_authority, response_token } =>
                            info!("as {:?} received request: {:?} from {:?} having token {:?}",
                                  our_authority, request, from_authority, response_token == None),
                        Event::Response{ response, our_authority, from_authority } => {
                            info!("as {:?} received response: {:?} from {:?}",
                                  our_authority, response, from_authority);
                            match response {
                                ::routing::ExternalResponse::Get(data, _, _) => {
                                    let _ = client_sender.clone().send(data);
                                },
                                _ => panic!("not expected!")
                            }
                        },
                        Event::Refresh(_type_tag, _group_name, _accounts) =>
                            info!("client received a refresh"),
                        Event::Churn(_close_group, _churn_node) => info!("client received a churn"),
                        Event::DoRefresh(_type_tag, _our_authority, _churn_node) =>
                            info!("client received a do-refresh"),
                        Event::Connected => info!("client connected"),
                        Event::Disconnected => info!("client disconnected"),
                        Event::FailedRequest{ request, our_authority, location, interface_error } =>
                            info!("as {:?} received request: {:?} targeting {:?} having error {:?}",
                                  our_authority, request, location, interface_error),
                        Event::FailedResponse{ response, our_authority, location,
                                               interface_error } =>
                            info!("as {:?} received response: {:?} targeting {:?} having error \
                                  {:?}", our_authority, response, location, interface_error),
                        Event::Bootstrapped => {
                            // Send an empty data to indicate bootstrapped
                            let _ = client_sender.clone().send(::routing::data::Data::PlainData(
                                ::routing::plain_data::PlainData::new(
                                    ::routing::NameType::new([0u8; 64]), vec![])));
                            info!("client routing Bootstrapped");
                        }
                        Event::Terminated => {
                            info!("client routing listening terminated");
                            break;
                        },
                    };
                }
            });
            };
        let _ = client_receiving(receiver, client_sender);
        let id = ::routing::id::Id::new();
        let client_name = id.name();
        let client_routing = ::routing::routing_client::RoutingClient::new(sender, Some(id));
        let starting_time = ::time::SteadyTime::now();
        let time_limit = ::time::Duration::minutes(1);
        loop {
            match client_receiver.try_recv() {
                Err(_) => {}
                Ok(_) => break,
            }
            ::std::thread::sleep_ms(1);
            if starting_time + time_limit < ::time::SteadyTime::now() {
                panic!("new client can't get bootstrapped in expected duration");
            }
        }
        (client_routing, client_receiver, client_name)
    }

    #[cfg(not(feature = "use-mock-routing"))]
    // expected_tag: 1 -- Authority::NaeManager
    //               3 -- Authority::ManagedNode for put request
    //              10 -- Event::Churn
    //              20 -- Event::Refresh(type_tag -- 2) for immutable_data test
    //              21 -- Event::Refresh(type_tag -- 5) for structured_data test
    //              30 -- Event::Response -- PutResponseError from DM to PM
    fn waiting_for_hits (
            vault_notifiers: &Vec<(::std::sync::mpsc::Receiver<(::routing::event::Event)>,
                                   ::std::sync::mpsc::Sender<(u8)>)>,
            expected_tag: u32,
            expected_hits: usize,
            time_limit: ::time::Duration) -> Vec<usize> {
        let starting_time = ::time::SteadyTime::now();
        let mut hit_vaults = vec![];
        while hit_vaults.len() < expected_hits {
            for i in 0..vault_notifiers.len() {
                match vault_notifiers[i].0.try_recv() {
                    Err(_) => {}
                    Ok(::routing::event::Event::Request{ request, our_authority,
                                                         from_authority, response_token }) => {
                        debug!("as {:?} received request: {:?} from {:?} having token {:?}",
                               our_authority, request, from_authority, response_token == None);
                        match (expected_tag, our_authority, request) {
                            (1, ::routing::Authority::NaeManager(_), _) => hit_vaults.push(i),
                            (3, ::routing::Authority::ManagedNode(_),
                                ::routing::ExternalRequest::Put(_)) => hit_vaults.push(i),
                            _ => {}
                        }
                    }
                    Ok(::routing::event::Event::Churn(_, _)) => {
                        if expected_tag == 10 {
                            hit_vaults.push(i);
                        }
                    }
                    Ok(::routing::event::Event::Refresh(type_tag, _, _)) => {
                        match (expected_tag, type_tag) {
                            (20, 2) => hit_vaults.push(i),
                            (21, 5) => hit_vaults.push(i),
                            _ => {}
                        }
                    }
                    Ok(::routing::event::Event::Response{ response, our_authority,
                                                          from_authority }) => {
                        debug!("as {:?} received response: {:?} from {:?}",
                               our_authority, response, from_authority);
                        match (expected_tag, response, our_authority, from_authority) {
                            (30, ::routing::ExternalResponse::Put(_, _),
                             ::routing::Authority::NodeManager(_),
                             ::routing::Authority::NaeManager(_)) => hit_vaults.push(i),
                            _ => {}
                        }
                    }
                    Ok(_) => {}
                }
            }
            ::std::thread::sleep_ms(1);
            if starting_time + time_limit < ::time::SteadyTime::now() {
                // As this function is only to be used in testing code, and a particially
                // established environment / testing result having a high chance indicates a failure
                // in code.  So here use panic to terminate the testing directly.
                panic!("waiting_for_hits can't resolve within the expected duration");
            }
        }
        hit_vaults
    }

    #[cfg(not(feature = "use-mock-routing"))]
    fn fading_vaults_events (
            vault_notifiers: &Vec<(::std::sync::mpsc::Receiver<(::routing::event::Event)>,
                                   ::std::sync::mpsc::Sender<(u8)>)>,
            time_limit: ::time::Duration) {
        let starting_time = ::time::SteadyTime::now();
        loop {
            for i in 0..vault_notifiers.len() {
                match vault_notifiers[i].0.try_recv() {
                    Err(_) => {}
                    Ok(event) => debug!("vault {} received event {:?}", i, event),
                }
            }
            ::std::thread::sleep_ms(1);
            if starting_time + time_limit < ::time::SteadyTime::now() {
                break;
            }
        }
    }

    #[cfg(not(feature = "use-mock-routing"))]
    fn wait_for_client_get(client_receiver: &::std::sync::mpsc::Receiver<(::routing::data::Data)>,
                           expected_data: ::routing::data::Data, time_limit: ::time::Duration) {
        let starting_time = ::time::SteadyTime::now();
        loop {
            match client_receiver.try_recv() {
                Err(_) => {}
                Ok(data) => {
                    assert_eq!(data, expected_data);
                    break
                }
            }
            ::std::thread::sleep_ms(1);
            if starting_time + time_limit < ::time::SteadyTime::now() {
                panic!("wait_for_client_get can't resolve within the expected duration");
            }
        }
    }

    #[cfg(not(feature = "use-mock-routing"))]
    fn clean_up_vault(vault_notifiers: Vec<(::std::sync::mpsc::Receiver<(::routing::event::Event)>, 
                                            ::std::sync::mpsc::Sender<(u8)>)>,
                        mut client_routing: ::routing::routing_client::RoutingClient,
                        completion_receiver: ::std::sync::mpsc::Receiver<::routing::event::Event>) {
        client_routing.stop();
        for notifier in &vault_notifiers {
            let _ = notifier.1.send(0);
        }
        let starting_time = ::time::SteadyTime::now();
        let time_limit = ::time::Duration::seconds(10);
        for _ in 0..vault_notifiers.len() {
            loop {
                match completion_receiver.try_recv() {
                    Err(_) => {}
                    Ok(_) => {
                        ::std::thread::sleep_ms(20);
                        break;
                    }
                }
                ::std::thread::sleep_ms(1);
                if starting_time + time_limit < ::time::SteadyTime::now() {
                    panic!("vaults did not shut down in expected duration");
                }
            }
        }
    }

    #[cfg(not(feature = "use-mock-routing"))]
    #[test]
    fn network_test() {
        remove_bootstrap_file();
        create_empty_bootstrap_file();
        let (mut vault_notifiers, mut client_routing, client_receiver,
             client_name, completion_sender, completion_receiver) =
            network_env_setup();

        // ======================= Put/Get test =======================
        println!("\n======================= Put/Get test =======================");
        let value = ::routing::types::generate_random_vec_u8(1024);
        let im_data = ::routing::immutable_data::ImmutableData::new(
                          ::routing::immutable_data::ImmutableDataType::Normal, value);
        println!("network_put_get_test putting data");
        client_routing.put_request(::maid_manager::Authority(client_name),
                                   ::routing::data::Data::ImmutableData(im_data.clone()));
        let _ = waiting_for_hits(&vault_notifiers,
                                 3,
                                 ::data_manager::REPLICANTS,
                                 ::time::Duration::minutes(3));
        println!("network_put_get_test getting data");
        client_routing.get_request(::data_manager::Authority(im_data.name()),
                                   ::routing::data::DataRequest::ImmutableData(im_data.name(),
                ::routing::immutable_data::ImmutableDataType::Normal));
        wait_for_client_get(&client_receiver,
                            ::routing::data::Data::ImmutableData(im_data),
                            ::time::Duration::minutes(1));
        fading_vaults_events(&vault_notifiers, ::time::Duration::seconds(10));

        // ======================= Post test =======================
        println!("\n======================= Post test =======================");
        let name = ::utils::random_name();
        let value = ::routing::types::generate_random_vec_u8(1024);
        let sign_keys = ::sodiumoxide::crypto::sign::gen_keypair();
        let sd = evaluate_result!(
            ::routing::structured_data::StructuredData::new(0,
                                                            name,
                                                            0,
                                                            value.clone(),
                                                            vec![sign_keys.0],
                                                            vec![],
                                                            Some(&sign_keys.1)));
        println!("network_post_test putting data");
        client_routing.put_request(::maid_manager::Authority(client_name),
                                   ::routing::data::Data::StructuredData(sd.clone()));
        let _ = waiting_for_hits(&vault_notifiers,
                                 1,
                                 ::routing::types::GROUP_SIZE,
                                 ::time::Duration::minutes(3));

        let keys = ::sodiumoxide::crypto::sign::gen_keypair();
        let sd_new = evaluate_result!(
            ::routing::structured_data::StructuredData::new(0,
                                                            name,
                                                            1,
                                                            value.clone(),
                                                            vec![keys.0],
                                                            vec![sign_keys.0],
                                                            Some(&sign_keys.1)));
        println!("network_post_test posting data");
        client_routing.post_request(::sd_manager::Authority(sd.name()),
                                    ::routing::data::Data::StructuredData(sd_new.clone()));
        let _ = waiting_for_hits(&vault_notifiers,
                                 1,
                                 ::routing::types::GROUP_SIZE,
                                 ::time::Duration::minutes(3));

        println!("network_post_test getting data");
        client_routing.get_request(::sd_manager::Authority(sd.name()),
                                   ::routing::data::DataRequest::StructuredData(name, 0));
        wait_for_client_get(&client_receiver,
                            ::routing::data::Data::StructuredData(sd_new),
                            ::time::Duration::minutes(1));

        // ======================= Churn (one node down) ImmutableData test =======================
        println!("\n======================= Churn (one node down) ImmutableData Test \
                 =======================");
        let value = ::routing::types::generate_random_vec_u8(1024);
        let im_data = ::routing::immutable_data::ImmutableData::new(
                          ::routing::immutable_data::ImmutableDataType::Normal, value);
        println!("network_churn_down_immutable_data_test putting data");
        client_routing.put_request(::maid_manager::Authority(client_name),
                                   ::routing::data::Data::ImmutableData(im_data.clone()));
        let pmid_nodes = waiting_for_hits(&vault_notifiers,
                                          3,
                                          ::data_manager::REPLICANTS,
                                          ::time::Duration::minutes(3));

        println!("network_churn_down_immutable_data_test dropping a pmid_node");
        let _ = vault_notifiers[pmid_nodes[0]].1.send(0);
        // Waiting for the notifications happen
        let _ = waiting_for_hits(&vault_notifiers,
                                 30,
                                 ::routing::types::GROUP_SIZE / 2 + 1,
                                 ::time::Duration::minutes(3));
        fading_vaults_events(&vault_notifiers, ::time::Duration::seconds(10));

        // ======================= Churn (node up) ImmutableData test =======================
        println!("\n======================= Churn (node up) ImmutableData test \
                 =======================");
        let value = ::routing::types::generate_random_vec_u8(1024);
        let im_data = ::routing::immutable_data::ImmutableData::new(
                          ::routing::immutable_data::ImmutableDataType::Normal, value);
        println!("network_churn_up_immutable_data_test putting data");
        client_routing.put_request(::maid_manager::Authority(client_name),
                                   ::routing::data::Data::ImmutableData(im_data.clone()));
        let _ = waiting_for_hits(&vault_notifiers,
                                 3,
                                 ::data_manager::REPLICANTS,
                                 ::time::Duration::minutes(3));

        println!("network_churn_up_immutable_data_test starting new vault");
        let (sender, receiver) = ::std::sync::mpsc::channel();
        let (app_sender, app_receiver) = ::std::sync::mpsc::channel();
        let run_vault = |mut vault: Vault, completion_sender: ::std::sync::mpsc::Sender<::routing::event::Event>| {
            let _ = ::std::thread::spawn(move || {
                vault.do_run(Some(completion_sender));
            });
        };
        let _ = run_vault(Vault::new(Some(sender), Some(app_receiver)), completion_sender.clone());
        vault_notifiers.push((receiver, app_sender));
        let _ = waiting_for_hits(&vault_notifiers,
                                 20,
                                 ::routing::types::GROUP_SIZE / 2 + 1,
                                 ::time::Duration::minutes(3));
        println!("network_churn_up_immutable_data_test getting data");
        client_routing.get_request(::data_manager::Authority(im_data.name()),
                                   ::routing::data::DataRequest::ImmutableData(im_data.name(),
                ::routing::immutable_data::ImmutableDataType::Normal));
        wait_for_client_get(&client_receiver,
                            ::routing::data::Data::ImmutableData(im_data),
                            ::time::Duration::minutes(1));
        fading_vaults_events(&vault_notifiers, ::time::Duration::seconds(10));

        // ======================= Churn (two nodes down) ImmutableData test =======================
        println!("\n======================= Churn (two nodes down) ImmutableData Test \
                 =======================");
        let value = ::routing::types::generate_random_vec_u8(1024);
        let im_data = ::routing::immutable_data::ImmutableData::new(
                          ::routing::immutable_data::ImmutableDataType::Normal, value);
        println!("network_churn_down_immutable_data_test putting data");
        client_routing.put_request(::maid_manager::Authority(client_name),
                                   ::routing::data::Data::ImmutableData(im_data.clone()));
        let pmid_nodes = waiting_for_hits(&vault_notifiers,
                                          3,
                                          ::data_manager::REPLICANTS,
                                          ::time::Duration::minutes(3));

        println!("network_churn_down_immutable_data_test dropping the first pmid_node");
        let _ = vault_notifiers[pmid_nodes[0]].1.send(0);
        println!("network_churn_down_immutable_data_test dropping the second pmid_node");
        let _ = vault_notifiers[pmid_nodes[1]].1.send(0);
        // Waiting for the replications happen
        let _ = waiting_for_hits(&vault_notifiers,
                                 3,
                                 1,
                                 ::time::Duration::minutes(3));

        // ======================= Churn (node up) StructuredData test =======================
        println!("\n======================= Churn (node up) StructuredData Test \
                 =======================");
        let name = ::utils::random_name();
        let value = ::routing::types::generate_random_vec_u8(1024);
        let sign_keys = ::sodiumoxide::crypto::sign::gen_keypair();
        let sd = evaluate_result!(
            ::routing::structured_data::StructuredData::new(0,
                                                            name,
                                                            0,
                                                            value.clone(),
                                                            vec![sign_keys.0],
                                                            vec![],
                                                            Some(&sign_keys.1)));
        println!("network_churn_up_structured_data_test putting data");
        client_routing.put_request(::maid_manager::Authority(client_name),
                                   ::routing::data::Data::StructuredData(sd.clone()));
        let _ = waiting_for_hits(&vault_notifiers,
                                 1,
                                 ::routing::types::GROUP_SIZE - 2,
                                 ::time::Duration::minutes(3));

        println!("network_churn_up_structured_data_test starting new vault");
        let (sender, receiver) = ::std::sync::mpsc::channel();
        let (app_sender, app_receiver) = ::std::sync::mpsc::channel();
        let _ = run_vault(Vault::new(Some(sender), Some(app_receiver)), completion_sender.clone());
        vault_notifiers.push((receiver, app_sender));
        let _ = waiting_for_hits(&vault_notifiers,
                                 21,
                                 ::routing::types::GROUP_SIZE / 2 + 1,
                                 ::time::Duration::minutes(3));
        println!("network_churn_up_structured_data_test getting data");
        client_routing.get_request(::sd_manager::Authority(sd.name()),
                                   ::routing::data::DataRequest::StructuredData(name, 0));
        wait_for_client_get(&client_receiver,
                            ::routing::data::Data::StructuredData(sd),
                            ::time::Duration::minutes(1));

<<<<<<< HEAD
        // ======================= Churn (one node down) ImmutableData test =======================
        println!("\n======================= Churn (one node down) ImmutableData Test \
                 =======================");
        let value = ::routing::types::generate_random_vec_u8(1024);
        let im_data = ::routing::immutable_data::ImmutableData::new(
                          ::routing::immutable_data::ImmutableDataType::Normal, value);
        println!("network_churn_down_immutable_data_test putting data");
        client_routing.put_request(::maid_manager::Authority(client_name),
                                   ::routing::data::Data::ImmutableData(im_data.clone()));
        let pmid_nodes = waiting_for_hits(&vault_notifiers,
                                          3,
                                          ::data_manager::PARALLELISM,
                                          ::time::Duration::minutes(3));

        println!("network_churn_down_immutable_data_test dropping a pmid_node");
        let _ = vault_notifiers[pmid_nodes[0]].1.send(0);
        let _ = waiting_for_hits(&vault_notifiers,
                                 20,
                                 ::routing::types::GROUP_SIZE / 2 + 1,
                                 ::time::Duration::minutes(3));
        // To avoid the situation that the stopped vault being the portal of the client
        // a new client shall be constructed to carry out the get requests
        let (mut new_client_routing, new_client_receiver, _) = create_client();
        new_client_routing.get_request(::data_manager::Authority(im_data.name()),
                ::routing::data::DataRequest::ImmutableData(im_data.name(),
                ::routing::immutable_data::ImmutableDataType::Normal));
        println!("network_churn_down_immutable_data_test getting data");
        wait_for_client_get(&new_client_receiver,
                            ::routing::data::Data::ImmutableData(im_data.clone()),
                            ::time::Duration::minutes(1));
        // the waiting time to allow DM realize failed fetch
        ::std::thread::sleep_ms(10000);
        // Another get_request to trigger the check on failing get
        println!("network_churn_down_immutable_data_test getting data again");
        new_client_routing.get_request(::data_manager::Authority(im_data.name()),
                ::routing::data::DataRequest::ImmutableData(im_data.name(),
                ::routing::immutable_data::ImmutableDataType::Sacrificial));
        // Waiting for the notifications happen
        let _ = waiting_for_hits(&vault_notifiers,
                                 30,
                                 ::routing::types::GROUP_SIZE / 2 + 1,
                                 ::time::Duration::minutes(3));

        // ======================= Churn (two nodes down) ImmutableData test =======================
        println!("\n======================= Churn (two nodes down) ImmutableData Test \
                 =======================");
        let value = ::routing::types::generate_random_vec_u8(1024);
        let im_data = ::routing::immutable_data::ImmutableData::new(
                          ::routing::immutable_data::ImmutableDataType::Normal, value);
        println!("network_churn_down_immutable_data_test putting data");
        client_routing.put_request(::maid_manager::Authority(client_name),
                                   ::routing::data::Data::ImmutableData(im_data.clone()));
        let pmid_nodes = waiting_for_hits(&vault_notifiers,
                                          3,
                                          ::data_manager::PARALLELISM,
                                          ::time::Duration::minutes(3));

        println!("network_churn_down_immutable_data_test dropping the first pmid_node");
        let _ = vault_notifiers[pmid_nodes[0]].1.send(0);
        let _ = waiting_for_hits(&vault_notifiers,
                                 20,
                                 ::routing::types::GROUP_SIZE - 2,
                                 ::time::Duration::minutes(3));

        println!("network_churn_down_immutable_data_test dropping the second pmid_node");
        let _ = vault_notifiers[pmid_nodes[1]].1.send(0);
        let _ = waiting_for_hits(&vault_notifiers,
                                 20,
                                 ::routing::types::GROUP_SIZE - 3,
                                 ::time::Duration::minutes(3));
        // To avoid the situation that the stopped vault being the portal of the client
        // a new client shall be constructed to carry out the get requests
        let (mut new_client_routing, new_client_receiver, _) = create_client();
        new_client_routing.get_request(::data_manager::Authority(im_data.name()),
                ::routing::data::DataRequest::ImmutableData(im_data.name(),
                ::routing::immutable_data::ImmutableDataType::Normal));
        println!("network_churn_down_immutable_data_test getting data");
        wait_for_client_get(&new_client_receiver,
                            ::routing::data::Data::ImmutableData(im_data.clone()),
                            ::time::Duration::minutes(1));
        // the waiting time to allow DM realize failed fetch
        ::std::thread::sleep_ms(10000);
        // Another get_request to trigger the check on failing get
        println!("network_churn_down_immutable_data_test getting data again");
        new_client_routing.get_request(::data_manager::Authority(im_data.name()),
                ::routing::data::DataRequest::ImmutableData(im_data.name(),
                ::routing::immutable_data::ImmutableDataType::Sacrificial));
        // Waiting for the replications happen
        let _ = waiting_for_hits(&vault_notifiers,
                                 3,
                                 1,
                                 ::time::Duration::minutes(3));
=======
>>>>>>> 916ff5ee
        remove_bootstrap_file();
        clean_up_vault(vault_notifiers, new_client_routing, completion_receiver);
    }

    #[cfg(not(feature = "use-mock-routing"))]
    fn get_file_name() -> ::std::path::PathBuf {
        let mut name = ::crust::exe_file_stem().unwrap_or(::std::path::Path::new("unknown").to_path_buf());
        name.set_extension("bootstrap.cache");
        name
    }

    #[cfg(not(feature = "use-mock-routing"))]
    fn remove_bootstrap_file() {
        let _ = ::crust::current_bin_dir().and_then(|mut cur_bin_dir| {
            cur_bin_dir.push(get_file_name());
            ::std::fs::remove_file(cur_bin_dir).map_err(|error| ::crust::error::Error::IoError(error))
        });
    }

    #[cfg(not(feature = "use-mock-routing"))]
    fn create_empty_bootstrap_file() {
        use std::io::Write;
        let _ = ::crust::current_bin_dir().and_then(|mut cur_bin_dir| {
            cur_bin_dir.push(get_file_name());
            let mut file = try!(::std::fs::File::create(cur_bin_dir));
            let _ = try!(write!(&mut file, "[]"));
            file.sync_all().map_err(|error| ::crust::error::Error::IoError(error))
        });
    }
}<|MERGE_RESOLUTION|>--- conflicted
+++ resolved
@@ -696,9 +696,7 @@
     #[cfg(not(feature = "use-mock-routing"))]
     fn clean_up_vault(vault_notifiers: Vec<(::std::sync::mpsc::Receiver<(::routing::event::Event)>, 
                                             ::std::sync::mpsc::Sender<(u8)>)>,
-                        mut client_routing: ::routing::routing_client::RoutingClient,
                         completion_receiver: ::std::sync::mpsc::Receiver<::routing::event::Event>) {
-        client_routing.stop();
         for notifier in &vault_notifiers {
             let _ = notifier.1.send(0);
         }
@@ -918,103 +916,8 @@
                             ::routing::data::Data::StructuredData(sd),
                             ::time::Duration::minutes(1));
 
-<<<<<<< HEAD
-        // ======================= Churn (one node down) ImmutableData test =======================
-        println!("\n======================= Churn (one node down) ImmutableData Test \
-                 =======================");
-        let value = ::routing::types::generate_random_vec_u8(1024);
-        let im_data = ::routing::immutable_data::ImmutableData::new(
-                          ::routing::immutable_data::ImmutableDataType::Normal, value);
-        println!("network_churn_down_immutable_data_test putting data");
-        client_routing.put_request(::maid_manager::Authority(client_name),
-                                   ::routing::data::Data::ImmutableData(im_data.clone()));
-        let pmid_nodes = waiting_for_hits(&vault_notifiers,
-                                          3,
-                                          ::data_manager::PARALLELISM,
-                                          ::time::Duration::minutes(3));
-
-        println!("network_churn_down_immutable_data_test dropping a pmid_node");
-        let _ = vault_notifiers[pmid_nodes[0]].1.send(0);
-        let _ = waiting_for_hits(&vault_notifiers,
-                                 20,
-                                 ::routing::types::GROUP_SIZE / 2 + 1,
-                                 ::time::Duration::minutes(3));
-        // To avoid the situation that the stopped vault being the portal of the client
-        // a new client shall be constructed to carry out the get requests
-        let (mut new_client_routing, new_client_receiver, _) = create_client();
-        new_client_routing.get_request(::data_manager::Authority(im_data.name()),
-                ::routing::data::DataRequest::ImmutableData(im_data.name(),
-                ::routing::immutable_data::ImmutableDataType::Normal));
-        println!("network_churn_down_immutable_data_test getting data");
-        wait_for_client_get(&new_client_receiver,
-                            ::routing::data::Data::ImmutableData(im_data.clone()),
-                            ::time::Duration::minutes(1));
-        // the waiting time to allow DM realize failed fetch
-        ::std::thread::sleep_ms(10000);
-        // Another get_request to trigger the check on failing get
-        println!("network_churn_down_immutable_data_test getting data again");
-        new_client_routing.get_request(::data_manager::Authority(im_data.name()),
-                ::routing::data::DataRequest::ImmutableData(im_data.name(),
-                ::routing::immutable_data::ImmutableDataType::Sacrificial));
-        // Waiting for the notifications happen
-        let _ = waiting_for_hits(&vault_notifiers,
-                                 30,
-                                 ::routing::types::GROUP_SIZE / 2 + 1,
-                                 ::time::Duration::minutes(3));
-
-        // ======================= Churn (two nodes down) ImmutableData test =======================
-        println!("\n======================= Churn (two nodes down) ImmutableData Test \
-                 =======================");
-        let value = ::routing::types::generate_random_vec_u8(1024);
-        let im_data = ::routing::immutable_data::ImmutableData::new(
-                          ::routing::immutable_data::ImmutableDataType::Normal, value);
-        println!("network_churn_down_immutable_data_test putting data");
-        client_routing.put_request(::maid_manager::Authority(client_name),
-                                   ::routing::data::Data::ImmutableData(im_data.clone()));
-        let pmid_nodes = waiting_for_hits(&vault_notifiers,
-                                          3,
-                                          ::data_manager::PARALLELISM,
-                                          ::time::Duration::minutes(3));
-
-        println!("network_churn_down_immutable_data_test dropping the first pmid_node");
-        let _ = vault_notifiers[pmid_nodes[0]].1.send(0);
-        let _ = waiting_for_hits(&vault_notifiers,
-                                 20,
-                                 ::routing::types::GROUP_SIZE - 2,
-                                 ::time::Duration::minutes(3));
-
-        println!("network_churn_down_immutable_data_test dropping the second pmid_node");
-        let _ = vault_notifiers[pmid_nodes[1]].1.send(0);
-        let _ = waiting_for_hits(&vault_notifiers,
-                                 20,
-                                 ::routing::types::GROUP_SIZE - 3,
-                                 ::time::Duration::minutes(3));
-        // To avoid the situation that the stopped vault being the portal of the client
-        // a new client shall be constructed to carry out the get requests
-        let (mut new_client_routing, new_client_receiver, _) = create_client();
-        new_client_routing.get_request(::data_manager::Authority(im_data.name()),
-                ::routing::data::DataRequest::ImmutableData(im_data.name(),
-                ::routing::immutable_data::ImmutableDataType::Normal));
-        println!("network_churn_down_immutable_data_test getting data");
-        wait_for_client_get(&new_client_receiver,
-                            ::routing::data::Data::ImmutableData(im_data.clone()),
-                            ::time::Duration::minutes(1));
-        // the waiting time to allow DM realize failed fetch
-        ::std::thread::sleep_ms(10000);
-        // Another get_request to trigger the check on failing get
-        println!("network_churn_down_immutable_data_test getting data again");
-        new_client_routing.get_request(::data_manager::Authority(im_data.name()),
-                ::routing::data::DataRequest::ImmutableData(im_data.name(),
-                ::routing::immutable_data::ImmutableDataType::Sacrificial));
-        // Waiting for the replications happen
-        let _ = waiting_for_hits(&vault_notifiers,
-                                 3,
-                                 1,
-                                 ::time::Duration::minutes(3));
-=======
->>>>>>> 916ff5ee
         remove_bootstrap_file();
-        clean_up_vault(vault_notifiers, new_client_routing, completion_receiver);
+        clean_up_vault(vault_notifiers, completion_receiver);
     }
 
     #[cfg(not(feature = "use-mock-routing"))]
