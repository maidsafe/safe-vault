// Copyright 2015 MaidSafe.net limited.
//
// This SAFE Network Software is licensed to you under (1) the MaidSafe.net Commercial License,
// version 1.0 or later, or (2) The General Public License (GPL), version 3, depending on which
// licence you accepted on initial access to the Software (the "Licences").
//
// By contributing code to the SAFE Network Software, or to this project generally, you agree to be
// bound by the terms of the MaidSafe Contributor Agreement, version 1.0.  This, along with the
// Licenses can be found in the root directory of this project at LICENSE, COPYING and CONTRIBUTOR.
//
// Unless required by applicable law or agreed to in writing, the SAFE Network Software distributed
// under the GPL Licence is distributed on an "AS IS" BASIS, WITHOUT WARRANTIES OR CONDITIONS OF ANY
// KIND, either express or implied.
//
// Please review the Licences for the specific language governing permissions and limitations
// relating to use of the SAFE Network Software.

#![cfg(test)]

#![allow(unused)]

<<<<<<< HEAD
extern crate kademlia_routing_table;

=======
>>>>>>> 96c8e2de
mod mock_routing_impl;

use self::mock_routing_impl::MockRoutingNodeImpl;
use rand::random;
<<<<<<< HEAD
use routing::{Authority, Data, DataIdentifier, Event, ImmutableData, InterfaceError, MessageId, RequestContent,
	          RequestMessage, ResponseContent, ResponseMessage, RoutingError};
=======
use routing::{Authority, Data, DataIdentifier, Event, ImmutableData, InterfaceError, MessageId,
              RequestContent, RequestMessage, ResponseContent, ResponseMessage, RoutingError};
>>>>>>> 96c8e2de
use sodiumoxide::crypto::hash::sha512;
use sodiumoxide::crypto::sign::PublicKey;
use std::sync::{Arc, Mutex, mpsc};
use xor_name::XorName;

pub struct MockRoutingNode {
    pimpl: Arc<Mutex<MockRoutingNodeImpl>>,
}

impl MockRoutingNode {
    pub fn new(event_sender: mpsc::Sender<Event>,
               _use_data_cache: bool)
               -> Result<MockRoutingNode, RoutingError> {
        Ok(MockRoutingNode { pimpl: Arc::new(Mutex::new(MockRoutingNodeImpl::new(event_sender))) })
    }

    pub fn get_client_receiver(&self) -> mpsc::Receiver<Event> {
        unwrap_result!(self.pimpl.lock()).get_client_receiver()
    }

    // -----------  the following methods are for testing purpose only   ------------- //
    pub fn client_get(&self,
                      client_address: XorName,
                      client_pub_key: PublicKey,
                      data_identifier: DataIdentifier) {
        unwrap_result!(self.pimpl.lock())
            .client_get(Self::client_authority(client_address, client_pub_key),
                        data_identifier)
    }

    pub fn client_put(&self, client_address: XorName, client_pub_key: PublicKey, data: Data) {
        unwrap_result!(self.pimpl.lock())
            .client_put(Self::client_authority(client_address, client_pub_key), data)
    }

    pub fn client_post(&self, client_address: XorName, client_pub_key: PublicKey, data: Data) {
        unwrap_result!(self.pimpl.lock())
            .client_post(Self::client_authority(client_address, client_pub_key), data)
    }

    pub fn client_delete(&self, client_address: XorName, client_pub_key: PublicKey, data: Data) {
        unwrap_result!(self.pimpl.lock())
            .client_delete(Self::client_authority(client_address, client_pub_key), data)
    }

    pub fn node_added_event(&self, node_added: XorName) {
        unwrap_result!(self.pimpl.lock()).node_added_event(node_added)
    }

    pub fn node_lost_event(&self, node_lost: XorName) {
        unwrap_result!(self.pimpl.lock()).node_lost_event(node_lost)
    }

    pub fn get_requests_given(&self) -> Vec<RequestMessage> {
        unwrap_result!(self.pimpl.lock()).get_requests_given()
    }

    pub fn put_requests_given(&self) -> Vec<RequestMessage> {
        unwrap_result!(self.pimpl.lock()).put_requests_given()
    }

    pub fn post_requests_given(&self) -> Vec<RequestMessage> {
        unwrap_result!(self.pimpl.lock()).post_requests_given()
    }

    pub fn delete_requests_given(&self) -> Vec<RequestMessage> {
        unwrap_result!(self.pimpl.lock()).delete_requests_given()
    }

    pub fn get_successes_given(&self) -> Vec<ResponseMessage> {
        unwrap_result!(self.pimpl.lock()).get_successes_given()
    }

    pub fn get_failures_given(&self) -> Vec<ResponseMessage> {
        unwrap_result!(self.pimpl.lock()).get_failures_given()
    }

    pub fn put_successes_given(&self) -> Vec<ResponseMessage> {
        unwrap_result!(self.pimpl.lock()).put_successes_given()
    }

    pub fn put_failures_given(&self) -> Vec<ResponseMessage> {
        unwrap_result!(self.pimpl.lock()).put_failures_given()
    }

    pub fn post_successes_given(&self) -> Vec<ResponseMessage> {
        unwrap_result!(self.pimpl.lock()).post_successes_given()
    }

    pub fn post_failures_given(&self) -> Vec<ResponseMessage> {
        unwrap_result!(self.pimpl.lock()).post_failures_given()
    }

    pub fn delete_successes_given(&self) -> Vec<ResponseMessage> {
        unwrap_result!(self.pimpl.lock()).delete_successes_given()
    }

    pub fn delete_failures_given(&self) -> Vec<ResponseMessage> {
        unwrap_result!(self.pimpl.lock()).delete_failures_given()
    }

    pub fn refresh_requests_given(&self) -> Vec<RequestMessage> {
        unwrap_result!(self.pimpl.lock()).refresh_requests_given()
    }

    pub fn remove_node_from_routing_table(&mut self, node_lost: &XorName) {
        unwrap_result!(self.pimpl.lock()).remove_node_from_routing_table(node_lost)
    }

    pub fn add_node_into_routing_table(&mut self, new_node: &XorName) {
        unwrap_result!(self.pimpl.lock()).add_node_into_routing_table(new_node)
    }

    // -----------  the following methods are expected to be API functions   ------------- //
    pub fn send_get_request(&self,
                            src: Authority,
                            dst: Authority,
                            data_identifier: DataIdentifier,
                            id: MessageId)
                            -> Result<(), InterfaceError> {
        unwrap_result!(self.pimpl.lock()).send_get_request(src, dst, data_identifier, id)
    }

    pub fn send_put_request(&self,
                            src: Authority,
                            dst: Authority,
                            data: Data,
                            id: MessageId)
                            -> Result<(), InterfaceError> {
        unwrap_result!(self.pimpl.lock()).send_put_request(src, dst, data, id)
    }

    pub fn send_post_request(&self,
                             src: Authority,
                             dst: Authority,
                             data: Data,
                             id: MessageId)
                             -> Result<(), InterfaceError> {
        unwrap_result!(self.pimpl.lock()).send_post_request(src, dst, data, id)
    }

    pub fn send_delete_request(&self,
                               src: Authority,
                               dst: Authority,
                               data: Data,
                               id: MessageId)
                               -> Result<(), InterfaceError> {
        unwrap_result!(self.pimpl.lock()).send_delete_request(src, dst, data, id)
    }

    pub fn send_get_success(&self,
                            src: Authority,
                            dst: Authority,
                            data: Data,
                            id: MessageId)
                            -> Result<(), InterfaceError> {
        unwrap_result!(self.pimpl.lock()).send_get_success(src, dst, data, id)
    }

    pub fn send_get_failure(&self,
                            src: Authority,
                            dst: Authority,
                            request: RequestMessage,
                            external_error_indicator: Vec<u8>,
                            id: MessageId)
                            -> Result<(), InterfaceError> {
        unwrap_result!(self.pimpl.lock())
            .send_get_failure(src, dst, request, external_error_indicator, id)
    }

    pub fn send_put_success(&self,
                            src: Authority,
                            dst: Authority,
                            data_identifier: DataIdentifier,
                            id: MessageId)
                            -> Result<(), InterfaceError> {
        unwrap_result!(self.pimpl.lock()).send_put_success(src, dst, data_identifier, id)
    }

    pub fn send_put_failure(&self,
                            src: Authority,
                            dst: Authority,
                            request: RequestMessage,
                            external_error_indicator: Vec<u8>,
                            id: MessageId)
                            -> Result<(), InterfaceError> {
        unwrap_result!(self.pimpl.lock())
            .send_put_failure(src, dst, request, external_error_indicator, id)
    }

    pub fn send_post_success(&self,
                             src: Authority,
                             dst: Authority,
                             data_identifier: DataIdentifier,
                             id: MessageId)
                             -> Result<(), InterfaceError> {
        unwrap_result!(self.pimpl.lock()).send_post_success(src, dst, data_identifier, id)
    }

    pub fn send_post_failure(&self,
                             src: Authority,
                             dst: Authority,
                             request: RequestMessage,
                             external_error_indicator: Vec<u8>,
                             id: MessageId)
                             -> Result<(), InterfaceError> {
        unwrap_result!(self.pimpl.lock())
            .send_post_failure(src, dst, request, external_error_indicator, id)
    }

    pub fn send_delete_success(&self,
                               src: Authority,
                               dst: Authority,
                               data_identifier: DataIdentifier,
                               id: MessageId)
                               -> Result<(), InterfaceError> {
        unwrap_result!(self.pimpl.lock()).send_delete_success(src, dst, data_identifier, id)
    }

    pub fn send_delete_failure(&self,
                               src: Authority,
                               dst: Authority,
                               request: RequestMessage,
                               external_error_indicator: Vec<u8>,
                               id: MessageId)
                               -> Result<(), InterfaceError> {
        unwrap_result!(self.pimpl.lock())
            .send_delete_failure(src, dst, request, external_error_indicator, id)
    }

    pub fn send_refresh_request(&self,
                                src: Authority,
                                dst: Authority,
                                content: Vec<u8>,
                                message_id: MessageId)
                                -> Result<(), InterfaceError> {
        unwrap_result!(self.pimpl.lock()).send_refresh_request(src, dst, content, message_id)
    }

    pub fn close_group(&self, name: XorName) -> Result<Option<Vec<XorName>>, InterfaceError> {
        unwrap_result!(self.pimpl.lock()).close_group(name)
    }

    pub fn name(&self) -> Result<XorName, InterfaceError> {
        unwrap_result!(self.pimpl.lock()).name()
    }

    fn client_authority(client_address: XorName, client_pub_key: PublicKey) -> Authority {
        Authority::Client {
            client_key: client_pub_key,
            peer_id: random(),
            proxy_node_name: client_address,
        }
    }
}<|MERGE_RESOLUTION|>--- conflicted
+++ resolved
@@ -19,22 +19,12 @@
 
 #![allow(unused)]
 
-<<<<<<< HEAD
-extern crate kademlia_routing_table;
-
-=======
->>>>>>> 96c8e2de
 mod mock_routing_impl;
 
 use self::mock_routing_impl::MockRoutingNodeImpl;
 use rand::random;
-<<<<<<< HEAD
-use routing::{Authority, Data, DataIdentifier, Event, ImmutableData, InterfaceError, MessageId, RequestContent,
-	          RequestMessage, ResponseContent, ResponseMessage, RoutingError};
-=======
 use routing::{Authority, Data, DataIdentifier, Event, ImmutableData, InterfaceError, MessageId,
               RequestContent, RequestMessage, ResponseContent, ResponseMessage, RoutingError};
->>>>>>> 96c8e2de
 use sodiumoxide::crypto::hash::sha512;
 use sodiumoxide::crypto::sign::PublicKey;
 use std::sync::{Arc, Mutex, mpsc};
