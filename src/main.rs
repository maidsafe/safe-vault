--- conflicted
+++ resolved
@@ -33,13 +33,10 @@
 //! Safe Vault provides the interface to SAFE routing.
 //!
 //! The resulting executable is the Vault node for the SAFE network.
-<<<<<<< HEAD
-//! Refer to https://github.com/dirvine/safe_vault
+//! Refer to https://github.com/maidsafe/safe_vault
 #![feature(convert, core)]
-=======
-//! Refer to https://github.com/dirvine/maidsafe_vault
+//! Refer to https://github.com/maidsafe/safe_vault
 #![feature(core)]
->>>>>>> f58b32a7
 
 extern crate core;
 extern crate rustc_serialize;
