--- conflicted
+++ resolved
@@ -22,9 +22,10 @@
 use routing::types::GROUP_SIZE;
 use chunk_store::ChunkStore;
 use routing::sendable::Sendable;
-use cbor::{ Decoder, Encoder };
+use rustc_serialize::{Decodable, Decoder, Encodable, Encoder};
+use cbor;
 
-#[derive(PartialEq, Eq, Clone, Debug)]
+#[derive(RustcEncodable, RustcDecodable, PartialEq, Eq, Clone, Debug)]
 pub struct VersionHandlerSendable {
     name: NameType,
     tag: u64,
@@ -61,22 +62,21 @@
         true
     }
 
-<<<<<<< HEAD
-    fn merge<'a, I>(responses: I) -> Option<Self> where I: Iterator<Item=&'a Self> {
-        // let mut tmp_wrapper: VersionHandlerSendable;
-        // let mut data: Vec<u64> = Vec::new();
-        // for value in responses {
-        //     for val in value.get_data().iter() {
-        //         data.push(*val as u64);
-        //     }
-        // }
-        // assert!(data.len() < (GROUP_SIZE as usize + 1) / 2);
-        // Some(VersionHandlerSendable::new(NameType([0u8;64]), vec![super::utils::median(&data) as u8]))
-        None
+    fn merge(&self, responses: Vec<Box<Sendable>>) -> Option<Box<Sendable>> {
+        let mut tmp_wrapper: VersionHandlerSendable;
+        let mut data: Vec<u64> = Vec::new();
+        for value in responses {
+            let mut d = cbor::Decoder::from_bytes(value.serialised_contents());
+            tmp_wrapper = d.decode().next().unwrap().unwrap();
+            for val in tmp_wrapper.get_data().iter() {
+                data.push(*val as u64);
+            }
+        }
+        assert!(data.len() < (GROUP_SIZE as usize + 1) / 2);
+        Some(Box::new(VersionHandlerSendable::new(NameType([0u8;64]),
+            vec![super::utils::median(&data) as u8])))
     }
-=======
-    fn merge(&self, responses: Vec<Box<Sendable>>) -> Option<Box<Sendable>> { None }
->>>>>>> c00b76a1
+
 }
 
 pub struct VersionHandler {
@@ -101,7 +101,7 @@
 
   pub fn handle_put(&mut self, data : Vec<u8>) ->Result<routing::Action, routing::RoutingError> {
     let mut data_name : NameType;
-    let mut d = Decoder::from_bytes(&data[..]);
+    let mut d = cbor::Decoder::from_bytes(&data[..]);
     let payload: maidsafe_types::Payload = d.decode().next().unwrap().unwrap();
     match payload.get_type_tag() {
       maidsafe_types::PayloadTypeTag::StructuredData => {
