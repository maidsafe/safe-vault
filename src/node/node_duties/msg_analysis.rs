--- conflicted
+++ resolved
@@ -11,11 +11,7 @@
         node_duties::accumulation::Accumulation,
         node_ops::{
             AdultDuty, AdultDuty::NoOp as AdultNoOp, ChunkReplicationCmd, ChunkReplicationDuty,
-<<<<<<< HEAD
-            ChunkReplicationQuery, ChunkStoreDuty, GatewayDuty, MetadataDuty, NodeDuty,
-=======
-            ChunkReplicationQuery, ChunkStoreDuty, ElderDuty, GatewayDuty, MetadataDuty,
->>>>>>> 73e88485
+            ChunkReplicationQuery, ChunkStoreDuty, ElderDuty, GatewayDuty, MetadataDuty, NodeDuty,
             NodeMessagingDuty, NodeOperation, RewardCmd, RewardDuty, RewardQuery, TransferCmd,
             TransferDuty, TransferQuery,
         },
@@ -214,12 +210,8 @@
 
     async fn should_accumulate(&self, msg: &MsgEnvelope) -> Result<bool> {
         // Incoming msg from `Payment`!
-<<<<<<< HEAD
         let accumulate = self.should_accumulate_for_node_cfg(msg).await? || {
-            self.should_accumulate_for_metadata_write(msg).await? // Metadata Elders accumulate the msgs from Payment Elders.
-=======
-        let accumulate = self.should_accumulate_for_metadata_write(msg).await? // Metadata(DataSection) Elders accumulate the msgs from Payment Elders.
->>>>>>> 73e88485
+            self.should_accumulate_for_metadata_write(msg).await? // Metadata(DataSection) Elders accumulate the msgs from Transfer Elders.
             // Incoming msg from `Metadata`!
             || self.should_accumulate_for_adult(msg).await? // Adults accumulate the msgs from Metadata Elders.
             || self.should_accumulate_for_transfers(msg).await? // Transfer Elders accumulate GetSectionWalletInfo from Rewards Elders
@@ -273,11 +265,7 @@
             return Ok(false);
         };
 
-<<<<<<< HEAD
         let from_single_transfer_elder = || {
-=======
-        let from_single_payment_elder = || {
->>>>>>> 73e88485
             msg.most_recent_sender().is_elder()
                 && matches!(duty, Duty::Elder(ElderDuties::Transfer))
         };
@@ -434,15 +422,9 @@
         } else {
             return Ok(MetadataDuty::NoOp);
         };
-<<<<<<< HEAD
         let from_transfer_section = || {
             sender.is_section()
                 || (sender.address() == dst) && matches!(duty, Duty::Elder(ElderDuties::Transfer))
-=======
-        let from_payment_section = || {
-            msg.most_recent_sender().is_section()
-                && matches!(duty, Duty::Elder(ElderDuties::Transfer))
->>>>>>> 73e88485
         };
 
         let is_data_query = || {
