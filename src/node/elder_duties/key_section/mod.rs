--- conflicted
+++ resolved
@@ -61,11 +61,7 @@
         elder_state: ElderState,
     ) -> Result<Self> {
         let gateway = ClientGateway::new(elder_state.clone()).await?;
-<<<<<<< HEAD
         let replicas = Self::transfer_replicas(node_info, elder_state.clone())?;
-=======
-        let replicas = Self::transfer_replicas(elder_state.clone());
->>>>>>> 0679fbd4
         let transfers = Transfers::new(elder_state.clone(), replicas, rate_limit);
         let msg_analysis = ClientMsgAnalysis::new(elder_state.clone());
 
@@ -141,16 +137,11 @@
         }
     }
 
-<<<<<<< HEAD
     fn transfer_replicas(
         node_info: &NodeInfo,
         elder_state: ElderState,
     ) -> Result<Replicas<ReplicaSigningImpl>> {
         let root_dir = node_info.root_dir.clone();
-=======
-    fn transfer_replicas(elder_state: ElderState) -> Replicas<ReplicaSigningImpl> {
-        let root_dir = elder_state.info().root_dir.clone();
->>>>>>> 0679fbd4
         let id = elder_state.public_key_share();
         let key_index = elder_state.key_index();
         let peer_replicas = elder_state.public_key_set().clone();
