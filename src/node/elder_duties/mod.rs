// Copyright 2020 MaidSafe.net limited.
//
// This SAFE Network Software is licensed to you under The General Public License (GPL), version 3.
// Unless required by applicable law or agreed to in writing, the SAFE Network Software distributed
// under the GPL Licence is distributed on an "AS IS" BASIS, WITHOUT WARRANTIES OR CONDITIONS OF ANY
// KIND, either express or implied. Please review the Licences for the specific language governing
// permissions and limitations relating to use of the SAFE Network Software.

mod data_section;
mod key_section;

use self::{data_section::DataSection, key_section::KeySection};
use crate::{
    capacity::{Capacity, ChunkHolderDbs, RateLimit},
    chunk_store::UsedSpace,
    node::node_ops::{ElderDuty, NodeOperation},
    node::state_db::NodeInfo,
    Network, Result,
};
use log::{debug, trace};
<<<<<<< HEAD
use sn_data_types::WalletInfo;
=======
use sn_data_types::PublicKey;
>>>>>>> 73e88485
use sn_routing::Prefix;
use std::fmt::{self, Display, Formatter};
use xor_name::XorName;

/// Duties carried out by an Elder node.
pub struct ElderDuties {
    prefix: Prefix,
    key_section: KeySection,
    data_section: DataSection,
}

impl ElderDuties {
    pub async fn new(
        info: &NodeInfo,
        wallet_info: WalletInfo,
        used_space: UsedSpace,
        network: Network,
    ) -> Result<Self> {
        let prefix = network.our_prefix().await;
        let dbs = ChunkHolderDbs::new(info.path(), info.init_mode)?;
        let rate_limit = RateLimit::new(network.clone(), Capacity::new(dbs.clone()));
        let key_section = KeySection::new(info, rate_limit, network.clone()).await?;
        let data_section = DataSection::new(info, dbs, used_space, wallet_info, network).await?;
        Ok(Self {
            prefix,
            key_section,
            data_section,
        })
    }

    /// Issues queries to Elders of the section
    /// as to catch up with shares state and
    /// start working properly in the group.
    pub async fn initiate(&mut self, first: bool) -> Result<NodeOperation> {
        let mut ops = vec![];
        if first {
            // if we are genesis
            // does local init, with no roundrip via network messaging
            ops.push(self.key_section.init_genesis_node().await?);
        } else {
            ops.push(self.key_section.catchup_with_section().await?);
            ops.push(self.data_section.catchup_with_section().await?);
        }

        Ok(ops.into())
    }

    /// Processing of any Elder duty.
    pub async fn process_elder_duty(&mut self, duty: ElderDuty) -> Result<NodeOperation> {
        trace!("Processing elder duty");
        use ElderDuty::*;
        match duty {
            ProcessNewMember(name) => self.new_node_joined(name).await,
            ProcessLostMember { name, age } => self.member_left(name, age).await,
            ProcessRelocatedMember {
                old_node_id,
                new_node_id,
                age,
            } => {
                self.relocated_node_joined(old_node_id, new_node_id, age)
                    .await
            }
            ProcessElderChange { prefix, .. } => self.elders_changed(prefix).await,
            RunAsKeySection(the_key_duty) => {
                self.key_section
                    .process_key_section_duty(the_key_duty)
                    .await
            }
            RunAsDataSection(duty) => self.data_section.process_data_section_duty(duty).await,
            NoOp => Ok(NodeOperation::NoOp),
            StorageFull { node_id } => {
                self.increase_full_node_count(node_id).await;
                Ok(NodeOperation::NoOp)
            }
            SwitchNodeJoin(joins_allowed) => {
                self.key_section.set_node_join_flag(joins_allowed).await
            }
        }
    }

    ///
    async fn new_node_joined(&mut self, name: XorName) -> Result<NodeOperation> {
        self.data_section.new_node_joined(name).await
    }

    async fn increase_full_node_count(&mut self, node_id: PublicKey) {
        self.key_section.increase_full_node_count(node_id).await;
    }

    ///
    async fn relocated_node_joined(
        &mut self,
        old_node_id: XorName,
        new_node_id: XorName,
        age: u8,
    ) -> Result<NodeOperation> {
        self.data_section
            .relocated_node_joined(old_node_id, new_node_id, age)
            .await
    }

    ///
    async fn member_left(&mut self, node_id: XorName, age: u8) -> Result<NodeOperation> {
        self.data_section.member_left(node_id, age).await
    }

    ///
    async fn elders_changed(&mut self, prefix: Prefix) -> Result<NodeOperation> {
        let mut ops = Vec::new();
        match self.key_section.elders_changed().await? {
            NodeOperation::NoOp => (),
            op => ops.push(op),
        };
        debug!("Key section completed elder change update.");
        match self.data_section.elders_changed().await? {
            NodeOperation::NoOp => (),
            op => ops.push(op),
        };
        debug!("Data section completed elder change update.");
        if prefix != self.prefix {
            debug!("Prefix changed, i.e. split occurred!");
            match self.key_section.section_split(prefix).await? {
                NodeOperation::NoOp => (),
                op => ops.push(op),
            };
            match self.data_section.section_split(prefix).await? {
                NodeOperation::NoOp => (),
                op => ops.push(op),
            };
        }

        Ok(ops.into())
    }
}

impl Display for ElderDuties {
    fn fmt(&self, formatter: &mut Formatter) -> fmt::Result {
        write!(formatter, "ElderDuties")
    }
}<|MERGE_RESOLUTION|>--- conflicted
+++ resolved
@@ -18,11 +18,7 @@
     Network, Result,
 };
 use log::{debug, trace};
-<<<<<<< HEAD
-use sn_data_types::WalletInfo;
-=======
-use sn_data_types::PublicKey;
->>>>>>> 73e88485
+use sn_data_types::{PublicKey, WalletInfo};
 use sn_routing::Prefix;
 use std::fmt::{self, Display, Formatter};
 use xor_name::XorName;
