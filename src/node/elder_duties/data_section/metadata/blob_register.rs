// Copyright 2020 MaidSafe.net limited.
//
// This SAFE Network Software is licensed to you under The General Public License (GPL), version 3.
// Unless required by applicable law or agreed to in writing, the SAFE Network Software distributed
// under the GPL Licence is distributed on an "AS IS" BASIS, WITHOUT WARRANTIES OR CONDITIONS OF ANY
// KIND, either express or implied. Please review the Licences for the specific language governing
// permissions and limitations relating to use of the SAFE Network Software.

use crate::{
    capacity::ChunkHolderDbs,
    node::msg_wrapping::ElderMsgWrapping,
    node::node_ops::{NodeMessagingDuty, NodeOperation},
    Network, Result, ToDbKey,
};
use log::{info, trace, warn};
use serde::{Deserialize, Serialize};
use sn_data_types::{
    Blob, BlobAddress, BlobRead, BlobWrite, CmdError, DataQuery, Error as NdError, Message,
    MessageId, MsgSender, NodeCmd, NodeDataCmd, PublicKey, Query, QueryResponse,
    Result as NdResult,
};
use std::{
    collections::{BTreeMap, BTreeSet},
    fmt::{self, Display, Formatter},
};
use xor_name::XorName;

// The number of separate copies of a blob chunk which should be maintained.
const CHUNK_COPY_COUNT: usize = 4;

#[derive(Default, Debug, Serialize, Deserialize)]
struct ChunkMetadata {
    holders: BTreeSet<XorName>,
    owner: Option<PublicKey>,
}

#[derive(Default, Debug, Serialize, Deserialize)]
struct HolderMetadata {
    chunks: BTreeSet<BlobAddress>,
}

/// Operations over the data type Blob.
pub(super) struct BlobRegister {
    dbs: ChunkHolderDbs,
    routing: Network,
    wrapping: ElderMsgWrapping,
}

impl BlobRegister {
    pub(super) fn new(
        dbs: ChunkHolderDbs,
        wrapping: ElderMsgWrapping,
        routing: Network,
    ) -> Result<Self> {
        Ok(Self {
            dbs,
            routing,
            wrapping,
        })
    }

    pub(super) async fn write(
        &mut self,
        write: BlobWrite,
        msg_id: MessageId,
        origin: MsgSender,
        proxies: Vec<MsgSender>,
    ) -> Result<NodeMessagingDuty> {
        use BlobWrite::*;
        match write {
            New(data) => self.store(data, msg_id, origin, proxies).await,
            DeletePrivate(address) => self.delete(address, msg_id, origin, proxies).await,
        }
    }

    async fn store(
        &mut self,
        data: Blob,
        msg_id: MessageId,
        origin: MsgSender,
        proxies: Vec<MsgSender>,
    ) -> Result<NodeMessagingDuty> {
        // If the data already exist, check the existing no of copies.
        // If no of copies are less then required, then continue with the put request.
        let target_holders = if let Ok(metadata) = self.get_metadata_for(*data.address()) {
            if metadata.holders.len() == CHUNK_COPY_COUNT {
                if data.is_pub() {
                    trace!("{}: All good, {:?}, chunk already exists.", self, data);
                    return Ok(NodeMessagingDuty::NoOp);
                } else {
                    return self
                        .wrapping
                        .send_to_section(
                            Message::CmdError {
                                error: CmdError::Data(NdError::DataExists),
                                id: MessageId::new(),
                                cmd_origin: origin.address(),
                                correlation_id: msg_id,
                            },
                            true,
                        )
                        .await;
                }
            } else {
                let mut existing_holders = metadata.holders;
                let closest_holders = self
                    .get_holders_for_chunk(data.name())
                    .await
                    .iter()
                    .cloned()
                    .collect::<BTreeSet<_>>();

                for holder_xorname in closest_holders {
                    if !existing_holders.contains(&holder_xorname)
                        && existing_holders.len() < CHUNK_COPY_COUNT
                    {
                        let _ = existing_holders.insert(holder_xorname);
                    }
                }
                existing_holders
            }
        } else {
            self.get_holders_for_chunk(data.name())
                .await
                .iter()
                .cloned()
                .collect::<BTreeSet<_>>()
        };

        info!("Storing {} copies of the data", target_holders.len());

        let results: Vec<_> = (&target_holders)
            .iter()
            .map(|holder| self.set_chunk_holder(*data.address(), *holder, origin.id().public_key()))
            .filter(|res| res.is_err())
            .collect();
        if !results.is_empty() {
            info!("Results is not empty!");
        }
        let message = Message::NodeCmd {
            cmd: NodeCmd::Data(sn_data_types::NodeDataCmd::Blob(BlobWrite::New(data))),
            id: msg_id,
        };
        //     ,
        //     origin,
        //     proxies,
        // };
        self.wrapping
            .send_to_adults(target_holders, message, true, origin, proxies)
            .await
    }

    async fn delete(
        &mut self,
        address: BlobAddress,
        msg_id: MessageId,
        origin: MsgSender,
        proxies: Vec<MsgSender>,
    ) -> Result<NodeMessagingDuty> {
        let cmd_error = |error: NdError| {
            self.wrapping.send_to_section(
                Message::CmdError {
                    error: CmdError::Data(error),
                    id: MessageId::new(),
                    cmd_origin: origin.address(),
                    correlation_id: msg_id,
                },
                true,
            )
        };

        let metadata = match self.get_metadata_for(address) {
            Ok(metadata) => metadata,
            Err(error) => return cmd_error(error).await,
        };

        // todo: use signature verification instead
        if let Some(data_owner) = metadata.owner {
            if data_owner != origin.id().public_key() {
                return cmd_error(NdError::AccessDenied).await;
            }
        };

        let results: Vec<_> = (&metadata.holders)
            .iter()
            .map(|holder_name| self.remove_chunk_holder(address, *holder_name))
            .collect();
        if !results.is_empty() {}

        let message = Message::NodeCmd {
            cmd: NodeCmd::Data(NodeDataCmd::Blob(BlobWrite::DeletePrivate(address))),
            id: msg_id,
        };
        self.wrapping
            .send_to_adults(metadata.holders, message, true, origin, proxies)
            .await
    }

    fn set_chunk_holder(
        &mut self,
        blob_address: BlobAddress,
        holder: XorName,
        origin: PublicKey,
    ) -> Result<()> {
        // TODO -
        // - if Err, we need to flag this sender as "full" (i.e. add to self.full_adults, try on
        //   next closest non-full adult, or elder if none.  Also update the metadata for this
        //   chunk.  Not known yet where we'll get the chunk from to do that.
        info!("Setting chunk holder");

        let db_key = blob_address.to_db_key()?;
        let mut metadata = self.get_metadata_for(blob_address).unwrap_or_default();
        if blob_address.is_unpub() {
            metadata.owner = Some(origin);
        }

        let _ = metadata.holders.insert(holder);

        if let Err(error) = self.dbs.metadata.borrow_mut().set(&db_key, &metadata) {
            warn!("{}: Failed to write metadata to DB: {:?}", self, error);
            return Err(error.into());
        }

        // We're acting as data handler, received request from client handlers
        let mut holders_metadata = self.get_holder(holder).unwrap_or_default();
        let _ = holders_metadata.chunks.insert(blob_address);

        if let Err(error) = self
            .dbs
            .holders
            .borrow_mut()
            .set(&holder.to_db_key()?, &holders_metadata)
        {
            warn!("{}: Failed to write metadata to DB: {:?}", self, error);
            return Err(error.into());
        }
        Ok(())
    }

    fn remove_chunk_holder(
        &mut self,
        blob_address: BlobAddress,
        holder_name: XorName,
    ) -> Result<()> {
        let db_key = blob_address.to_db_key()?;
        let metadata = self.get_metadata_for(blob_address);
        if let Ok(mut metadata) = metadata {
            let holder = self.get_holder(holder_name);

            // Remove the chunk from the holder metadata
            if let Ok(mut holder) = holder {
                let _ = holder.chunks.remove(&blob_address);
                if holder.chunks.is_empty() {
                    if let Err(error) = self.dbs.holders.borrow_mut().rem(&holder_name.to_db_key()?)
                    {
                        warn!(
                            "{}: Failed to delete holder metadata from DB: {:?}",
                            self, error
                        );
                    }
                } else if let Err(error) = self
                    .dbs
                    .holders
                    .borrow_mut()
                    .set(&holder_name.to_db_key()?, &holder)
                {
                    warn!(
                        "{}: Failed to write holder metadata to DB: {:?}",
                        self, error
                    );
                }
            }

            // Remove the holder from the chunk metadata
            let _ = metadata.holders.remove(&holder_name);
            if metadata.holders.is_empty() {
                if let Err(error) = self.dbs.metadata.borrow_mut().rem(&db_key) {
                    warn!(
                        "{}: Failed to delete chunk metadata from DB: {:?}",
                        self, error
                    );
                }
            } else if let Err(error) = self.dbs.metadata.borrow_mut().set(&db_key, &metadata) {
                warn!(
                    "{}: Failed to write chunk metadata to DB: {:?}",
                    self, error
                );
            }
        }
        Ok(())
    }

    pub(super) async fn replicate_chunks(&mut self, holder: XorName) -> Result<NodeOperation> {
        trace!("Replicating chunks of holder {:?}", holder);

        let chunks_stored = match self.remove_holder(holder) {
            Ok(chunks) => chunks,
            _ => return Ok(NodeOperation::NoOp),
        };
        let mut cmds = Vec::new();
        for (address, holders) in chunks_stored {
            cmds.extend(self.get_replication_msgs(address, holders).await);
        }
        Ok(cmds.into())
    }

    async fn get_replication_msgs(
        &self,
        address: BlobAddress,
        current_holders: BTreeSet<XorName>,
    ) -> Vec<NodeOperation> {
        use NodeCmd::*;
        use NodeDataCmd::*;
        let mut node_ops = Vec::new();
        let messages = self
            .get_new_holders_for_chunk(&address)
            .await
            .into_iter()
            .map(|new_holder| {
                let message_id = MessageId::combine(vec![*address.name(), new_holder]);
                info!("Sending replicate-chunk cmd to NewHolder {:?}", new_holder);
                Message::NodeCmd {
                    cmd: Data(ReplicateChunk {
                        new_holder,
                        address,
                        current_holders: current_holders.clone(),
                    }),
                    id: message_id,
                }
            })
            .collect::<Vec<_>>();
        for message in messages {
            match self.wrapping.send_to_node(message.clone()).await {
                Ok(op) => node_ops.push(op.into()),
                Err(e) => warn!("Error: {}. Failed to send msg to node: {:?}", e, message),
            }
        }
        node_ops
    }

    pub(super) async fn read(
        &self,
        read: &BlobRead,
        msg_id: MessageId,
        origin: MsgSender,
        proxies: Vec<MsgSender>,
    ) -> Result<NodeMessagingDuty> {
        use BlobRead::*;
        match read {
            Get(address) => self.get(*address, msg_id, origin, proxies).await,
        }
    }

    async fn get(
        &self,
        address: BlobAddress,
        msg_id: MessageId,
        origin: MsgSender,
        proxies: Vec<MsgSender>,
    ) -> Result<NodeMessagingDuty> {
        let query_error = |error: NdError| async {
            let err_msg = Message::QueryResponse {
                response: QueryResponse::GetBlob(Err(error)),
                id: MessageId::in_response_to(&msg_id),
                query_origin: origin.address(),
                correlation_id: msg_id,
            };
<<<<<<< HEAD
=======
            // short circuit sending the response directly to client if there are no intermediaries
>>>>>>> 73e88485
            if proxies.is_empty() && origin.is_client() {
                self.wrapping.send_to_client(err_msg).await
            } else {
                self.wrapping.send_to_section(err_msg, false).await
            }
        };

        let metadata = match self.get_metadata_for(address) {
            Ok(metadata) => metadata,
            Err(error) => return query_error(error).await,
        };

        if let Some(data_owner) = metadata.owner {
            if data_owner != origin.id().public_key() {
                return query_error(NdError::AccessDenied).await;
            }
        };
        let message = Message::Query {
            query: Query::Data(DataQuery::Blob(BlobRead::Get(address))),
            id: msg_id,
        };
        self.wrapping
            .send_to_adults(metadata.holders, message, true, origin, proxies)
            .await
    }

    #[allow(unused)]
    pub(super) fn update_holders(
        &mut self,
        address: BlobAddress,
        holder: XorName,
        result: NdResult<()>,
        message_id: MessageId,
    ) -> Result<NodeMessagingDuty> {
        let mut chunk_metadata = self.get_metadata_for(address).unwrap_or_default();
        let _ = chunk_metadata.holders.insert(holder);
        if let Err(error) = self
            .dbs
            .metadata
            .borrow_mut()
            .set(&address.to_db_key()?, &chunk_metadata)
        {
            warn!("{}: Failed to write metadata to DB: {:?}", self, error);
        }
        let mut holders_metadata = self.get_holder(holder).unwrap_or_default();
        let _ = holders_metadata.chunks.insert(address);
        if let Err(error) = self
            .dbs
            .holders
            .borrow_mut()
            .set(&holder.to_db_key()?, &holders_metadata)
        {
            warn!(
                "{}: Failed to write holder metadata to DB: {:?}",
                self, error
            );
        }
        info!("Replication process completed for: {:?}", message_id);
        Ok(NodeMessagingDuty::NoOp)
    }

    // Updates the metadata of the chunks help by a node that left.
    // Returns the list of chunks that were held along with the remaining holders.
    fn remove_holder(
        &mut self,
        node: XorName,
    ) -> NdResult<BTreeMap<BlobAddress, BTreeSet<XorName>>> {
        let mut blob_addresses: BTreeMap<BlobAddress, BTreeSet<XorName>> = BTreeMap::new();
        let chunk_holder = self.get_holder(node);

        if let Ok(holder) = chunk_holder {
            for chunk_address in holder.chunks {
                let db_key = chunk_address
                    .to_db_key()
                    .map_err(|e| NdError::NetworkOther(e.to_string()))?;
                let chunk_metadata = self.get_metadata_for(chunk_address);

                if let Ok(mut metadata) = chunk_metadata {
                    if !metadata.holders.remove(&node) {
                        warn!("doesn't contain the holder",);
                    }

                    let _ = blob_addresses.insert(chunk_address, metadata.holders.clone());

                    if metadata.holders.is_empty() {
                        if let Err(error) = self.dbs.metadata.borrow_mut().rem(&db_key) {
                            warn!("{}: Failed to write metadata to DB: {:?}", self, error);
                        }
                    } else if let Err(error) =
                        self.dbs.metadata.borrow_mut().set(&db_key, &metadata)
                    {
                        warn!("{}: Failed to write metadata to DB: {:?}", self, error);
                    }
                }
            }
        }

        // Since the node has left the section, remove it from the holders DB
        if let Err(error) = self.dbs.holders.borrow_mut().rem(
            &node
                .to_db_key()
                .map_err(|e| NdError::NetworkOther(e.to_string()))?,
        ) {
            warn!("{}: Failed to delete metadata from DB: {:?}", self, error);
        };

        Ok(blob_addresses)
    }

    fn get_holder(&self, holder: XorName) -> NdResult<HolderMetadata> {
        match self.dbs.holders.borrow().get::<HolderMetadata>(
            &holder
                .to_db_key()
                .map_err(|e| NdError::NetworkOther(e.to_string()))?,
        ) {
            Some(metadata) => {
                if metadata.chunks.is_empty() {
                    warn!("{}: is not responsible for any chunk", holder);
                    Err(NdError::NoSuchData)
                } else {
                    Ok(metadata)
                }
            }
            None => {
                info!("{}: is not responsible for any chunk", holder);
                Err(NdError::NoSuchData)
            }
        }
    }

    fn get_metadata_for(&self, address: BlobAddress) -> NdResult<ChunkMetadata> {
        match self.dbs.metadata.borrow().get::<ChunkMetadata>(
            &address
                .to_db_key()
                .map_err(|e| NdError::NetworkOther(e.to_string()))?,
        ) {
            Some(metadata) => {
                if metadata.holders.is_empty() {
                    warn!("{}: Metadata holders is empty for: {:?}", self, address);
                    Err(NdError::NoSuchData)
                } else {
                    Ok(metadata)
                }
            }
            None => {
                warn!("{}: Failed to get metadata from DB: {:?}", self, address);
                Err(NdError::NoSuchData)
            }
        }
    }

    // Returns `XorName`s of the target holders for an Blob chunk.
    // Used to fetch the list of holders for a new chunk.
    async fn get_holders_for_chunk(&self, target: &XorName) -> Vec<XorName> {
        //let closest_adults =
        self.routing
            .our_adults_sorted_by_distance_to(&target, CHUNK_COPY_COUNT)
            .await

        // TODO: Investigate elder blob storage
        // if closest_adults.len() < CHUNK_COPY_COUNT {
        //     let take = CHUNK_COPY_COUNT - closest_adults.len();
        //     let mut closest_elders = self
        //         .routing
        //         .our_elder_names_sorted_by_distance_to(&target, take)
        //         .await;
        //     closest_adults.append(&mut closest_elders);
        //     closest_adults
        // } else {
        //     closest_adults
        // }

        //closest_adults
    }

    // Returns `XorName`s of the new target holders for an Blob chunk.
    // Used to fetch the additional list of holders for existing chunks.
    async fn get_new_holders_for_chunk(&self, target: &BlobAddress) -> BTreeSet<XorName> {
        let closest_holders = self
            .get_holders_for_chunk(target.name())
            .await
            .iter()
            .cloned()
            .collect::<BTreeSet<_>>();
        if let Ok(metadata) = self.get_metadata_for(*target) {
            return closest_holders
                .difference(&metadata.holders)
                .cloned()
                .collect();
        }
        closest_holders
    }
}

impl Display for BlobRegister {
    fn fmt(&self, formatter: &mut Formatter) -> fmt::Result {
        write!(formatter, "BlobRegister")
    }
}<|MERGE_RESOLUTION|>--- conflicted
+++ resolved
@@ -365,10 +365,7 @@
                 query_origin: origin.address(),
                 correlation_id: msg_id,
             };
-<<<<<<< HEAD
-=======
             // short circuit sending the response directly to client if there are no intermediaries
->>>>>>> 73e88485
             if proxies.is_empty() && origin.is_client() {
                 self.wrapping.send_to_client(err_msg).await
             } else {
