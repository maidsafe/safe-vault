--- conflicted
+++ resolved
@@ -186,17 +186,7 @@
         }
     }
 
-<<<<<<< HEAD
-    pub fn handle_churn(&mut self) {
-=======
-    fn handle_account_transfer(&mut self,
-                               structured_data: ::routing::structured_data::StructuredData) {
-        self.chunk_store.delete(structured_data.name());
-        self.chunk_store.put(structured_data.name(), structured_data.serialised_contents());
-    }
-
     pub fn handle_churn(&mut self, churn_node: &::routing::NameType) {
->>>>>>> 21653d25
         let names = self.chunk_store.names();
         for name in names {
             let data = self.chunk_store.get(name.clone());
@@ -205,13 +195,6 @@
                                          data, churn_node.clone());
         }
         self.chunk_store = ::chunk_store::ChunkStore::new(1073741824);
-    }
-
-    fn handle_account_transfer(&mut self,
-                               structured_data: ::routing::structured_data::StructuredData) {
-        use ::types::Refreshable;
-        self.chunk_store.delete(structured_data.name());
-        self.chunk_store.put(structured_data.name(), structured_data.serialised_contents());
     }
 
     pub fn do_refresh(&mut self,
@@ -231,6 +214,13 @@
             return ::utils::HANDLED;
         }
         ::utils::NOT_HANDLED
+    }
+
+    fn handle_account_transfer(&mut self,
+                               structured_data: ::routing::structured_data::StructuredData) {
+        use ::types::Refreshable;
+        self.chunk_store.delete(structured_data.name());
+        self.chunk_store.put(structured_data.name(), structured_data.serialised_contents());
     }
 }
 
