// Copyright 2015 MaidSafe.net limited
// This MaidSafe Software is licensed to you under (1) the MaidSafe.net Commercial License,
// version 1.0 or later, or (2) The General Public License (GPL), version 3, depending on which
// licence you accepted on initial access to the Software (the "Licences").
// By contributing code to the MaidSafe Software, or to this project generally, you agree to be
// bound by the terms of the MaidSafe Contributor Agreement, version 1.0, found in the root
// directory of this project at LICENSE, COPYING and CONTRIBUTOR respectively and also
// available at: http://www.maidsafe.net/licenses
// Unless required by applicable law or agreed to in writing, the MaidSafe Software distributed
// under the GPL Licence is distributed on an "AS IS" BASIS, WITHOUT WARRANTIES OR CONDITIONS
// OF ANY KIND, either express or implied.
// See the Licences for the specific language governing permissions and limitations relating to
// use of the MaidSafe
// Software.

#![allow(dead_code)]

extern crate routing;
extern crate maidsafe_types;

mod database;

use cbor::{ Decoder };

type CloseGroupDifference = self::routing::types::CloseGroupDifference;
type Address = self::routing::types::Address;

pub struct MaidManager {
  db_ : database::MaidManagerDatabase
}

impl MaidManager {
  pub fn new() -> MaidManager {
    MaidManager { db_: database::MaidManagerDatabase::new() }
  }

  // pub fn handle_create_account(&mut self,
  //                              public_maid: &maidsafe_types::public_maid::PublicMaid,
  //                              public_anmaid: &maidsafe_types::public_an_maid::PublicAnMaid,
  //                              space_offered: usize) {
  //     // let maid_name: Vec<Address> = Vec::with_capacity(64);
  //     // maid_name.push_all(&public_maid.get_name());
  //     // assert!(db_.exist(&maid_name));

  //     // let mut d = Decoder::from_bytes(&maid_name[..]);
  //     // let immutable_data: maidsafe_types::ImmutableData = d.decode().next().unwrap().unwrap();
  //     // let data_name = self::routing::types::array_as_vector(&immutable_data.get_name().get_id());
  //     // db_.put_data(
  // }

  pub fn handle_put(&mut self, from : &routing::types::Address, data : &Vec<u8>) ->Result<routing::Action, routing::RoutingError> {
    let mut d = Decoder::from_bytes(&data[..]);
    let payload: maidsafe_types::Payload = d.decode().next().unwrap().unwrap();
    let mut destinations : Vec<routing::DhtIdentity> = Vec::new();
    match payload.get_type_tag() {
      maidsafe_types::PayloadTypeTag::ImmutableData => {
        let immutable_data : maidsafe_types::ImmutableData = payload.get_data();
        let data_name = self::routing::types::array_as_vector(&immutable_data.get_name().get_id());
        if !self.db_.put_data(from, immutable_data.get_value().len() as u64) {
          return Err(routing::RoutingError::InvalidRequest);
        }
        destinations.push(routing::DhtIdentity { id : immutable_data.get_name().get_id() });
      }
      maidsafe_types::PayloadTypeTag::PublicMaid => {
        // PublicMaid doesn't use any allowance
        destinations.push(routing::DhtIdentity {
            id : payload.get_data::<maidsafe_types::PublicMaid>().get_name().get_id() });
      }
      maidsafe_types::PayloadTypeTag::PublicAnMaid => {
        // PublicAnMaid doesn't use any allowance
        destinations.push(routing::DhtIdentity {
            id : payload.get_data::<maidsafe_types::PublicAnMaid>().get_name().get_id() });
      }
      _ => return Err(routing::RoutingError::InvalidRequest)
    }
    Ok(routing::Action::SendOn(destinations))
  }

<<<<<<< HEAD
  pub fn handle_churn(&mut self, close_group_difference: &CloseGroupDifference) {
      let old_accounts = close_group_difference.0.clone();
      for old_account in &old_accounts {
          let mut d = Decoder::from_bytes(&old_account[..]);
          let immutable_data: maidsafe_types::ImmutableData = d.decode().next().unwrap().unwrap();
          let data_name = self::routing::types::array_as_vector(&immutable_data.get_name().get_id());

          self.db_.delete_data(old_account, data_name.len() as u64);
      }

      let send_accounts = close_group_difference.1.clone();
      for send_account in &send_accounts {
          let mut d = Decoder::from_bytes(&send_account[..]);
          let immutable_data: maidsafe_types::ImmutableData = d.decode().next().unwrap().unwrap();
          let data_name = self::routing::types::array_as_vector(&immutable_data.get_name().get_id());

          self.db_.delete_data(send_account, data_name.len() as u64);
      }
  }

  pub fn has_account(&mut self, name: &routing::types::Identity) -> bool {
      self.db_.exist(name)
  }
=======
>>>>>>> 247746a3
}<|MERGE_RESOLUTION|>--- conflicted
+++ resolved
@@ -76,7 +76,6 @@
     Ok(routing::Action::SendOn(destinations))
   }
 
-<<<<<<< HEAD
   pub fn handle_churn(&mut self, close_group_difference: &CloseGroupDifference) {
       let old_accounts = close_group_difference.0.clone();
       for old_account in &old_accounts {
@@ -100,6 +99,4 @@
   pub fn has_account(&mut self, name: &routing::types::Identity) -> bool {
       self.db_.exist(name)
   }
-=======
->>>>>>> 247746a3
 }