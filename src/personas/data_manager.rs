--- conflicted
+++ resolved
@@ -35,9 +35,7 @@
 
 pub struct DataManager {
     chunk_store: ChunkStore<DataIdentifier, Data>,
-<<<<<<< HEAD
     deletions: MessageFilter<DataIdentifier>,
-=======
     immutable_data_count: u64,
     structured_data_count: u64,
 }
@@ -50,19 +48,15 @@
                self.structured_data_count,
                self.chunk_store.used_space())
     }
->>>>>>> a28fed47
 }
 
 impl DataManager {
     pub fn new(capacity: u64) -> Result<DataManager, InternalError> {
         Ok(DataManager {
             chunk_store: try!(ChunkStore::new(CHUNK_STORE_PREFIX, capacity)),
-<<<<<<< HEAD
             deletions: MessageFilter::with_expiry_duration(Duration::seconds(30)),
-=======
             immutable_data_count: 0,
             structured_data_count: 0,
->>>>>>> a28fed47
         })
     }
 
@@ -241,7 +235,6 @@
             Ok(None) | Err(_) => return Ok(()),
             Ok(Some(_)) => (),
         }
-<<<<<<< HEAD
 
         if self.deletions.contains(&data.identifier()) {
             trace!("DM rejected the refreshed in data {:?} as it is in the deletion list",
@@ -257,11 +250,8 @@
             }
         }
 
-        if let Ok(Data::Structured(struct_data)) = self.chunk_store.get(&data.identifier()) {
-=======
         let new_data = if let Ok(Data::Structured(struct_data)) = self.chunk_store
                                                                       .get(&data.identifier()) {
->>>>>>> a28fed47
             // Make sure we don't 'update' to a lower version due to delayed accumulation.
             // We do accept any greater version, however, in case we missed some update,
             // e. g. because an earlier refresh hasn't accumulated yet. The validity of the
