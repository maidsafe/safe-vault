--- conflicted
+++ resolved
@@ -272,12 +272,7 @@
 #[cfg(not(feature="use-mock-crust"))]
 mod test {
     use super::*;
-<<<<<<< HEAD
-=======
     use super::Refresh;
-
-    use std::collections::HashSet;
->>>>>>> 96c8e2de
     use std::sync::mpsc;
     use maidsafe_utilities::{log, serialisation};
     use rand::distributions::{IndependentSample, Range};
@@ -395,14 +390,9 @@
                 dst: Authority::NaeManager(sd_data.name()),
                 content: content.clone(),
             };
-<<<<<<< HEAD
-            let _ = self.structured_data_manager
-                        .handle_put(&self.routing, &request, &Data::Structured(sd_data.clone()), &msg_id);
-=======
             let data = Data::Structured(sd_data.clone());
             let _ = self.structured_data_manager
                         .handle_put(&self.routing, &request, &data, &msg_id);
->>>>>>> 96c8e2de
             PutEnvironment {
                 keys: keys,
                 client: client,
@@ -430,17 +420,10 @@
                 dst: Authority::NaeManager(sd_data.name()),
                 content: content.clone(),
             };
-<<<<<<< HEAD
-            let _ = self.structured_data_manager.handle_get(&self.routing,
-                                                            &request,
-                                                            &DataIdentifier::Structured(*sd_data.get_identifier(),
-                                                                                        sd_data.get_type_tag()),
-=======
             let data = Data::Structured(sd_data.clone());
             let _ = self.structured_data_manager.handle_get(&self.routing,
                                                             &request,
                                                             &data.identifier(),
->>>>>>> 96c8e2de
                                                             &msg_id);
             GetEnvironment {
                 client: client,
@@ -472,14 +455,10 @@
                 dst: Authority::NaeManager(sd_data.name()),
                 content: content.clone(),
             };
-<<<<<<< HEAD
-            let _ = self.structured_data_manager.handle_post(&self.routing, &request, &sd_data, &msg_id);
-=======
             let _ = self.structured_data_manager.handle_post(&self.routing,
                                                              &request,
                                                              &sd_data,
                                                              &msg_id);
->>>>>>> 96c8e2de
             PostEnvironment {
                 keys: keys,
                 client: client,
@@ -512,14 +491,10 @@
                 dst: Authority::NaeManager(sd_data.name()),
                 content: content.clone(),
             };
-<<<<<<< HEAD
-            let _ = self.structured_data_manager.handle_delete(&self.routing, &request, &sd_data, &msg_id);
-=======
             let _ = self.structured_data_manager.handle_delete(&self.routing,
                                                                &request,
                                                                &sd_data,
                                                                &msg_id);
->>>>>>> 96c8e2de
             DeleteEnvironment {
                 keys: keys,
                 client: client,
@@ -529,20 +504,12 @@
             }
         }
 
-<<<<<<< HEAD
-        pub fn get_from_chunkstore(&self, data_identifier: &DataIdentifier) -> Option<StructuredData> {
-            if let Ok(Data::Structured(data)) = self.structured_data_manager.chunk_store.get(data_identifier) {
-                Some(data)
-            } else {
-                None
-=======
         pub fn get_from_chunkstore(&self,
                                    data_identifier: &DataIdentifier) -> Option<StructuredData> {
             if let Ok(data) = self.structured_data_manager.chunk_store.get(data_identifier) {
                 if let Data::Structured(sd) = data {
                     return Some(sd);
                 }
->>>>>>> 96c8e2de
             }
             None
         }
@@ -552,15 +519,6 @@
     fn handle_put_get_normal_flow() {
         let mut env = Environment::new();
         let put_env = env.put_sd_data();
-<<<<<<< HEAD
-        assert_eq!(Some(put_env.sd_data.clone()), env.get_from_chunkstore(&put_env.sd_data.identifier()));
-        assert_eq!(0, env.routing.put_requests_given().len());
-        let put_responses = env.routing.put_successes_given();
-        assert_eq!(put_responses.len(), 1);
-        if let ResponseContent::PutSuccess(data_id, id) = put_responses[0].content.clone() {
-            assert_eq!(put_env.msg_id, id);
-            assert_eq!(put_env.sd_data.name(), data_id.name());
-=======
         assert_eq!(Some(put_env.sd_data.clone()),
                    env.get_from_chunkstore(&put_env.sd_data.identifier()));
         assert_eq!(0, env.routing.put_requests_given().len());
@@ -569,7 +527,6 @@
         if let ResponseContent::PutSuccess(identifier, id) = put_responses[0].content.clone() {
             assert_eq!(put_env.msg_id, id);
             assert_eq!(put_env.sd_data.identifier(), identifier);
->>>>>>> 96c8e2de
         } else {
             panic!("Received unexpected response {:?}", put_responses[0]);
         }
@@ -655,17 +612,9 @@
         if let ResponseContent::PostFailure { ref external_error_indicator, ref id, .. } =
                post_failure[0].content.clone() {
             assert_eq!(post_env.msg_id, *id);
-<<<<<<< HEAD
-            if let Ok(error) = serialisation::deserialise(&external_error_indicator) {
-                if MutationError::InvalidSuccessor != error {
-                    panic!("Unexpected error {:?}", error);
-                }
-            }
-=======
             let parsed_error = unwrap_result!(serialisation::deserialise::<MutationError>(
                     &external_error_indicator[..]));
             assert_eq!(parsed_error, MutationError::InvalidSuccessor);
->>>>>>> 96c8e2de
         } else {
             panic!("Received unexpected response {:?}", post_failure[0]);
         }
@@ -695,29 +644,17 @@
         if let ResponseContent::PostFailure { ref external_error_indicator, ref id, .. } =
                post_failure[1].content.clone() {
             assert_eq!(post_incorrect_env.msg_id, *id);
-<<<<<<< HEAD
-            if let Ok(error) = serialisation::deserialise(&external_error_indicator) {
-                if MutationError::InvalidSuccessor != error {
-                    panic!("Unexpected error {:?}", error);
-                }
-            }
-=======
             let parsed_error = unwrap_result!(serialisation::deserialise::<MutationError>(
                     &external_error_indicator[..]));
             assert_eq!(parsed_error, MutationError::InvalidSuccessor);
->>>>>>> 96c8e2de
         } else {
             panic!("Received unexpected response {:?}", post_failure[1]);
         }
         assert_eq!(post_incorrect_env.client, post_failure[1].dst);
         assert_eq!(Authority::NaeManager(post_incorrect_env.sd_data.name()),
                    post_failure[1].src);
-<<<<<<< HEAD
-        assert_eq!(Some(put_env.sd_data.clone()), env.get_from_chunkstore(&sd_new_bad.identifier()));
-=======
         assert_eq!(Some(put_env.sd_data.clone()),
                    env.get_from_chunkstore(&sd_new_bad.identifier()));
->>>>>>> 96c8e2de
 
         // correct version
         let mut sd_new = unwrap_result!(StructuredData::new(0,
@@ -732,27 +669,17 @@
                                                              put_env.client.clone());
         let mut post_success = env.routing.post_successes_given();
         assert_eq!(post_success.len(), 1);
-<<<<<<< HEAD
-        if let ResponseContent::PostSuccess(data_id, id) = post_success[0].content.clone() {
-            assert_eq!(post_correct_env.msg_id, id);
-            assert_eq!(sd_new.name(), data_id.name());
-=======
         if let ResponseContent::PostSuccess(identifier, id) = post_success[0].content.clone() {
             assert_eq!(post_correct_env.msg_id, id);
             assert_eq!(sd_new.identifier(), identifier);
->>>>>>> 96c8e2de
         } else {
             panic!("Received unexpected response {:?}", post_success[0]);
         }
         assert_eq!(post_correct_env.client, post_success[0].dst);
         assert_eq!(Authority::NaeManager(post_correct_env.sd_data.name()),
                    post_success[0].src);
-<<<<<<< HEAD
-        assert_eq!(Some(sd_new.clone()), env.get_from_chunkstore(&put_env.sd_data.identifier()));
-=======
         assert_eq!(Some(sd_new.clone()),
                    env.get_from_chunkstore(&put_env.sd_data.identifier()));
->>>>>>> 96c8e2de
 
         // update to a new owner, wrong signature
         let keys2 = sign::gen_keypair();
@@ -771,17 +698,6 @@
         if let ResponseContent::PostFailure { ref external_error_indicator, .. } = post_failure[2]
                                                                                        .content
                                                                                        .clone() {
-<<<<<<< HEAD
-            if let Ok(error) = serialisation::deserialise(&external_error_indicator) {
-                if MutationError::InvalidSuccessor != error {
-                    panic!("Unexpected error {:?}", error);
-                }
-            }
-        } else {
-            panic!("Received unexpected response {:?}", post_failure[2]);
-        }
-        assert_eq!(Some(sd_new.clone()), env.get_from_chunkstore(&put_env.sd_data.identifier()));
-=======
             let parsed_error = unwrap_result!(serialisation::deserialise::<MutationError>(
                     &external_error_indicator[..]));
             assert_eq!(parsed_error, MutationError::InvalidSuccessor);
@@ -790,7 +706,6 @@
         }
         assert_eq!(Some(sd_new.clone()),
                    env.get_from_chunkstore(&put_env.sd_data.identifier()));
->>>>>>> 96c8e2de
 
         // update to a new owner, correct signature
         sd_new = unwrap_result!(StructuredData::new(0,
@@ -805,15 +720,6 @@
                                                      put_env.client.clone());
         post_success = env.routing.post_successes_given();
         assert_eq!(env.routing.post_successes_given().len(), 2);
-<<<<<<< HEAD
-        if let ResponseContent::PostSuccess(data_id, id) = post_success[1].content.clone() {
-            assert_eq!(post_correct_env.msg_id, id);
-            assert_eq!(sd_new.name(), data_id.name());
-        } else {
-            panic!("Received unexpected response {:?}", post_success[1]);
-        }
-        assert_eq!(Some(sd_new.clone()), env.get_from_chunkstore(&put_env.sd_data.identifier()));
-=======
         if let ResponseContent::PostSuccess(identifier, id) = post_success[1].content.clone() {
             assert_eq!(post_correct_env.msg_id, id);
             assert_eq!(sd_new.identifier(), identifier);
@@ -822,7 +728,6 @@
         }
         assert_eq!(Some(sd_new.clone()),
                    env.get_from_chunkstore(&put_env.sd_data.identifier()));
->>>>>>> 96c8e2de
     }
 
     #[test]
@@ -836,17 +741,9 @@
         if let ResponseContent::DeleteFailure { ref external_error_indicator, ref id, .. } =
                delete_failure[0].content.clone() {
             assert_eq!(delete_env.msg_id, *id);
-<<<<<<< HEAD
-            if let Ok(error) = serialisation::deserialise(&external_error_indicator) {
-                if MutationError::InvalidSuccessor != error {
-                    panic!("Unexpected error {:?}", error);
-                }
-            }
-=======
             let parsed_error = unwrap_result!(serialisation::deserialise::<MutationError>(
                     &external_error_indicator[..]));
             assert_eq!(parsed_error, MutationError::InvalidSuccessor);
->>>>>>> 96c8e2de
         } else {
             panic!("Received unexpected response {:?}", delete_failure[0]);
         }
@@ -873,17 +770,6 @@
         assert_eq!(delete_failure.len(), 2);
         if let ResponseContent::DeleteFailure { ref external_error_indicator, .. } =
                delete_failure[1].content.clone() {
-<<<<<<< HEAD
-            if let Ok(error) = serialisation::deserialise(&external_error_indicator) {
-                if MutationError::InvalidSuccessor != error {
-                    panic!("Unexpected error {:?}", error);
-                }
-            }
-        } else {
-            panic!("Received unexpected response {:?}", delete_failure[1]);
-        }
-        assert_eq!(Some(put_env.sd_data.clone()), env.get_from_chunkstore(&sd_new_bad.identifier()));
-=======
             let parsed_error = unwrap_result!(serialisation::deserialise::<MutationError>(
                     &external_error_indicator[..]));
             assert_eq!(parsed_error, MutationError::InvalidSuccessor);
@@ -892,7 +778,6 @@
         }
         assert_eq!(Some(put_env.sd_data.clone()),
                    env.get_from_chunkstore(&sd_new_bad.identifier()));
->>>>>>> 96c8e2de
 
         // correct version
         let sd_new = unwrap_result!(StructuredData::new(0,
@@ -907,15 +792,9 @@
                                                              put_env.client.clone());
         let delete_success = env.routing.delete_successes_given();
         assert_eq!(delete_success.len(), 1);
-<<<<<<< HEAD
-        if let ResponseContent::DeleteSuccess(data_id, id) = delete_success[0].content.clone() {
-            assert_eq!(delete_correct_env.msg_id, id);
-            assert_eq!(sd_new.name(), data_id.name());
-=======
         if let ResponseContent::DeleteSuccess(identifier, id) = delete_success[0].content.clone() {
             assert_eq!(delete_correct_env.msg_id, id);
             assert_eq!(sd_new.identifier(), identifier);
->>>>>>> 96c8e2de
         } else {
             panic!("Received unexpected response {:?}", delete_success[0]);
         }
@@ -924,29 +803,10 @@
                    delete_success[0].src);
         assert_eq!(None, env.get_from_chunkstore(&put_env.sd_data.identifier()));
 
-<<<<<<< HEAD
-        // put after deletion
-        let _ = env.put_existing_sd_data(put_env.sd_data.clone(), put_env.keys.clone());
-        assert_eq!(env.routing.put_successes_given().len(), 2);
-        assert_eq!(Some(put_env.sd_data.clone()), env.get_from_chunkstore(&put_env.sd_data.identifier()));
-
-        // block post after deletion
-        let _ = env.post_existing_sd_data(put_env.sd_data.clone(),
-                                          put_env.keys.clone(),
-                                          put_env.client.clone());
-        assert_eq!(env.routing.post_failures_given().len(), 1);
-        assert_eq!(Some(put_env.sd_data.clone()), env.get_from_chunkstore(&put_env.sd_data.identifier()));
-
-        // refresh in after put
-        let _ = env.structured_data_manager.handle_refresh(&env.routing,
-                                                           &unwrap_result!(serialisation::serialise(&put_env.sd_data)));
-        assert_eq!(Some(put_env.sd_data.clone()), env.get_from_chunkstore(&put_env.sd_data.identifier()));
-=======
         // allow put after deletion
         let _ = env.put_existing_sd_data(put_env.sd_data.clone(), put_env.keys.clone());
         assert_eq!(Some(put_env.sd_data.clone()),
                    env.get_from_chunkstore(&put_env.sd_data.identifier()));
->>>>>>> 96c8e2de
     }
 
     #[test]
@@ -972,17 +832,13 @@
         if let RequestContent::Refresh(received_serialised_refresh, _) = refresh_requests[0]
                                                                              .content
                                                                              .clone() {
-            let parsed_refresh = unwrap_result!(serialisation::deserialise::<super::Refresh>(
+            let parsed_refresh = unwrap_result!(serialisation::deserialise::<Refresh>(
                     &received_serialised_refresh[..]));
-<<<<<<< HEAD
-            if let super::Refresh(Data::Structured(received_data)) = parsed_refresh {
+            if let Refresh(Data::Structured(received_data)) = parsed_refresh {
                 assert_eq!(received_data, put_env.sd_data);
             } else {
                 panic!("Received unexpected refresh value {:?}", parsed_refresh);
             }
-=======
-            assert_eq!(parsed_refresh.0, Data::Structured(put_env.sd_data.clone()));
->>>>>>> 96c8e2de
         } else {
             panic!("Received unexpected refresh {:?}", refresh_requests[0]);
         }
@@ -994,18 +850,11 @@
         let mut env = Environment::new();
         let keys = sign::gen_keypair();
         let sd_data = env.get_close_data(keys.clone());
-<<<<<<< HEAD
-        let _ = env.structured_data_manager.handle_refresh(&env.routing,
-                                                           &unwrap_result!(serialisation::serialise(
-                                                              &super::Refresh(Data::Structured(sd_data.clone())))));
-        assert_eq!(Some(sd_data.clone()), env.get_from_chunkstore(&sd_data.identifier()));
-=======
         let refresh = Refresh(Data::Structured(sd_data.clone()));
         let value = unwrap_result!(serialisation::serialise(&refresh));
         let _ = env.structured_data_manager.handle_refresh(&env.routing, &value);
         assert_eq!(Some(sd_data.clone()),
                    env.get_from_chunkstore(&sd_data.identifier()));
->>>>>>> 96c8e2de
         // Refresh an incorrect version new structured_data in
         let sd_bad = unwrap_result!(StructuredData::new(0,
                                                         *sd_data.get_identifier(),
@@ -1014,15 +863,9 @@
                                                         vec![keys.0],
                                                         vec![],
                                                         Some(&keys.1)));
-<<<<<<< HEAD
-        let _ = env.structured_data_manager.handle_refresh(&env.routing,
-                                                           &unwrap_result!(serialisation::serialise(
-                                                              &super::Refresh(Data::Structured(sd_bad)))));
-=======
         let refresh_bad = Refresh(Data::Structured(sd_bad.clone()));
         let value_bad = unwrap_result!(serialisation::serialise(&refresh_bad));
         let _ = env.structured_data_manager.handle_refresh(&env.routing, &value_bad);
->>>>>>> 96c8e2de
         // Refresh a correct version new structured_data in
         let sd_new = unwrap_result!(StructuredData::new(0,
                                                         *sd_data.get_identifier(),
@@ -1031,17 +874,10 @@
                                                         vec![keys.0],
                                                         vec![],
                                                         Some(&keys.1)));
-<<<<<<< HEAD
-        let _ = env.structured_data_manager.handle_refresh(&env.routing,
-                                                           &unwrap_result!(serialisation::serialise(
-                                                              &super::Refresh(Data::Structured(sd_new.clone())))));
-        assert_eq!(Some(sd_new.clone()), env.get_from_chunkstore(&sd_data.identifier()));
-=======
         let refresh_new = Refresh(Data::Structured(sd_new.clone()));
         let value_new = unwrap_result!(serialisation::serialise(&refresh_new));
         let _ = env.structured_data_manager.handle_refresh(&env.routing, &value_new);
         assert_eq!(Some(sd_new.clone()),
                    env.get_from_chunkstore(&sd_data.identifier()));
->>>>>>> 96c8e2de
     }
 }