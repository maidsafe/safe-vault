// Copyright 2015 MaidSafe.net limited.
//
// This SAFE Network Software is licensed to you under (1) the MaidSafe.net Commercial License,
// version 1.0 or later, or (2) The General Public License (GPL), version 3, depending on which
// licence you accepted on initial access to the Software (the "Licences").
//
// By contributing code to the SAFE Network Software, or to this project generally, you agree to be
// bound by the terms of the MaidSafe Contributor Agreement, version 1.0.  This, along with the
// Licenses can be found in the root directory of this project at LICENSE, COPYING and CONTRIBUTOR.
//
// Unless required by applicable law or agreed to in writing, the SAFE Network Software distributed
// under the GPL Licence is distributed on an "AS IS" BASIS, WITHOUT WARRANTIES OR CONDITIONS OF ANY
// KIND, either express or implied.
//
// Please review the Licences for the specific language governing permissions and limitations
// relating to use of the SAFE Network Software.

use std::collections::{HashMap, HashSet};
use std::convert::From;
use std::fmt::{self, Debug, Formatter};
use std::rc::Rc;
use std::time::Duration;
use itertools::Itertools;
use chunk_store::ChunkStore;
use error::InternalError;
use kademlia_routing_table::{ContactInfo, RoutingTable};
use maidsafe_utilities::serialisation;
use rand;
use routing::{Authority, Data, DataIdentifier, MessageId, NodeInfo, RequestMessage, StructuredData};
use safe_network_common::client_errors::{MutationError, GetError};
use sodiumoxide::crypto::hash::sha512;
use timed_buffer::TimedBuffer;
use vault::{CHUNK_STORE_PREFIX, RoutingNode};
use xor_name::XorName;

const MAX_FULL_PERCENT: u64 = 50;

type DataList = Vec<(DataIdentifier, Option<sha512::Digest>)>;

#[derive(Clone, Debug)]
enum DataInfo {
    Immutable(u8),
    Structured(HashMap<sha512::Digest, u8>),
}

pub struct DataManager {
    chunk_store: ChunkStore<DataIdentifier, Data>,
    refresh_accumulator: TimedBuffer<DataIdentifier, DataInfo>,
    routing_node: Rc<RoutingNode>,
    immutable_data_count: u64,
    structured_data_count: u64,
}

impl Debug for DataManager {
    fn fmt(&self, formatter: &mut Formatter) -> fmt::Result {
        write!(formatter,
               "Data stored - ImmData {} - SD {} - total {} bytes",
               self.immutable_data_count,
               self.structured_data_count,
               self.chunk_store.used_space())
    }
}

impl DataManager {
    pub fn new(routing_node: Rc<RoutingNode>,
               capacity: u64)
               -> Result<DataManager, InternalError> {
        Ok(DataManager {
            chunk_store: try!(ChunkStore::new(CHUNK_STORE_PREFIX, capacity)),
            refresh_accumulator: TimedBuffer::new(Duration::from_secs(180)),
            routing_node: routing_node,
            immutable_data_count: 0,
            structured_data_count: 0,
        })
    }

    pub fn handle_get(&mut self,
                      request: &RequestMessage,
                      data_id: &DataIdentifier,
                      message_id: &MessageId)
                      -> Result<(), InternalError> {
        if let Ok(data) = self.chunk_store.get(&data_id) {
            trace!("As {:?} sending data {:?} to {:?}",
                   request.dst,
                   data,
                   request.src);
            let _ = self.routing_node
                        .send_get_success(request.dst.clone(),
                                          request.src.clone(),
                                          data,
                                          *message_id);
            return Ok(());
        }
        trace!("DM sending get_failure of {:?}", data_id);
        let error = GetError::NoSuchData;
        let external_error_indicator = try!(serialisation::serialise(&error));
        try!(self.routing_node
                 .send_get_failure(request.dst.clone(),
                                   request.src.clone(),
                                   request.clone(),
                                   external_error_indicator,
                                   message_id.clone()));
        Ok(())
    }

    pub fn handle_put(&mut self,
                      request: &RequestMessage,
                      data: &Data,
                      message_id: &MessageId)
                      -> Result<(), InternalError> {
        let data_identifier = data.identifier();
        let response_src = request.dst.clone();
        let response_dst = request.src.clone();

        if self.chunk_store.has(&data_identifier) {
            let error = MutationError::DataExists;
            let external_error_indicator = try!(serialisation::serialise(&error));
            trace!("DM sending PutFailure for data {:?}", data_identifier);
            let _ = self.routing_node
                        .send_put_failure(response_src,
                                          response_dst,
                                          request.clone(),
                                          external_error_indicator,
                                          *message_id);
            return Err(From::from(error));
        }

        // Check there aren't too many full nodes in the close group to this data
        if self.chunk_store.used_space() > (self.chunk_store.max_space() / 100) * MAX_FULL_PERCENT {
            let error = MutationError::NetworkFull;
            let external_error_indicator = try!(serialisation::serialise(&error));
            let _ = self.routing_node
                        .send_put_failure(response_src,
                                          response_dst,
                                          request.clone(),
                                          external_error_indicator,
                                          *message_id);
            return Err(From::from(error));
        }

        if let Err(err) = self.chunk_store
                              .put(&data_identifier, data) {
            trace!("DM failed to store {:?} in chunkstore: {:?}",
                   data_identifier,
                   err);
            let error = MutationError::Unknown;
            let external_error_indicator = try!(serialisation::serialise(&error));
            let _ = self.routing_node
                        .send_put_failure(response_src,
                                          response_dst,
                                          request.clone(),
                                          external_error_indicator,
                                          *message_id);
            Err(From::from(error))
        } else {
            match *data {
                Data::Immutable(_) => self.immutable_data_count += 1,
                Data::Structured(_) => self.structured_data_count += 1,
                _ => unreachable!(),
            }
            trace!("DM sending PutSuccess for data {:?}", data_identifier);
            trace!("{:?}", self);
            let _ = self.routing_node
                        .send_put_success(response_src,
                                          response_dst,
                                          data_identifier.clone(),
                                          *message_id);
            // self.send_refresh(routing_node, &data_identifier, MessageId::zero());
            Ok(())
        }
    }

    // This function is only for SD
    pub fn handle_post(&mut self,
                       request: &RequestMessage,
                       new_data: &StructuredData,
                       message_id: &MessageId)
                       -> Result<(), InternalError> {
        if let Ok(Data::Structured(mut data)) = self.chunk_store.get(&new_data.identifier()) {
            if data.replace_with_other(new_data.clone()).is_ok() {
                if let Ok(()) = self.chunk_store
                                    .put(&data.identifier(), &Data::Structured(data.clone())) {
                    trace!("DM updated for: {:?}", data.identifier());
                    trace!("{:?}", self);
                    let _ = self.routing_node
                                .send_post_success(request.dst.clone(),
                                                   request.src.clone(),
                                                   data.identifier(),
                                                   *message_id);
                    // self.send_refresh(routing_node, &data.identifier(), MessageId::zero());
                    return Ok(());
                }
            }
        }

        trace!("DM sending post_failure {:?}", new_data.identifier());
        Ok(try!(self.routing_node.send_post_failure(request.dst.clone(),
                                                    request.src.clone(),
                                                    request.clone(),
                                                    try!(serialisation::serialise(&MutationError::InvalidSuccessor)),
                                                    *message_id)))
    }

    /// The structured_data in the delete request must be a valid updating version of the target
    // This function is only for SD
    pub fn handle_delete(&mut self,
                         request: &RequestMessage,
                         new_data: &StructuredData,
                         message_id: &MessageId)
                         -> Result<(), InternalError> {
        if let Ok(Data::Structured(data)) = self.chunk_store.get(&new_data.identifier()) {
            if data.validate_self_against_successor(&new_data).is_ok() {
                if let Ok(()) = self.chunk_store.delete(&data.identifier()) {
                    self.structured_data_count -= 1;
                    trace!("DM deleted {:?}", data.identifier());
                    trace!("{:?}", self);
                    let _ = self.routing_node
                                .send_delete_success(request.dst.clone(),
                                                     request.src.clone(),
                                                     data.identifier(),
                                                     *message_id);
                    // TODO: Send a refresh message.
                    return Ok(());
                }
            }
        }
        trace!("DM sending delete_failure for {:?}", new_data.identifier());
        try!(self.routing_node.send_delete_failure(request.dst.clone(),
                                                   request.src.clone(),
                                                   request.clone(),
                                                   try!(serialisation::serialise(&MutationError::InvalidSuccessor)),
                                                   *message_id));
        Ok(())
    }

    pub fn handle_get_success(&mut self,
                              data: &Data,
                              _message_id: &MessageId)
                              -> Result<(), InternalError> {
        // If we're no longer in the close group, return.
        if !self.close_to_address(&data.name()) {
            return Ok(());
        }
        // If we don't have an entry for this in the `refresh_accumulator`, return.
        // let data_info = match self.refresh_accumulator.get_mut(&data.identifier()) {
        //     Some(entry) => entry,
        //     None => return Ok(()),
        // };
        let got_new_data = if let Ok(Data::Structured(structured_data)) =
                                  self.chunk_store
                                      .get(&data.identifier()) {
            // Make sure we don't 'update' to a lower version.
            let new_structured_data = if let Data::Structured(ref sd) = *data {
                sd
            } else {
                unreachable!();
            };
            if structured_data.get_version() >= new_structured_data.get_version() {
                return Ok(());
            }
            // Check the received data is valid by comparing to `data_info` retrieved from
            // accumulator.
            true
        } else {
            !self.chunk_store.has(&data.identifier())
        };

        // chunk_store::put() deletes the old data automatically.
        try!(self.chunk_store.put(&data.identifier(), &data));
        if got_new_data {
            match *data {
                Data::Immutable(_) => self.immutable_data_count += 1,
                Data::Structured(_) => self.structured_data_count += 1,
                _ => unreachable!(),
            }
        }
        trace!("{:?}", self);
        Ok(())
    }

    pub fn handle_get_failure(&mut self,
                              src: &XorName,
                              data_id: &DataIdentifier,
                              message_id: &MessageId)
                              -> Result<(), InternalError> {
        // If we're no longer in the close group, return.
        if !self.close_to_address(&data_id.name()) {
            return Ok(());
        }
        self.send_single_get(data_id.clone(), *message_id, Some(*src))
    }

    pub fn handle_refresh(&mut self,
                          serialised_data_list: &[u8],
                          message_id: &MessageId)
                          -> Result<(), InternalError> {
        let quorum_size = try!(self.routing_node.quorum_size());
        let data_list = try!(serialisation::deserialise::<DataList>(serialised_data_list));
        for (data_id, opt_hash) in data_list {
            if self.chunk_store.has(&data_id) {
                continue;
            }
            // Exclude data we are not close to
            if !self.close_to_address(&data_id.name()) {
                continue;
            }
            let mut send_single = false;
            let mut send_group = false;
            let mut data_info = DataInfo::Immutable(1);
            if let Some(info) = self.refresh_accumulator.get_mut(&data_id) {
                // TODO - since we're using dynamic quorum size here, the following equality
                // checks could trigger more than once.  Should refactor to avoid this.
                match *info {
                    DataInfo::Immutable(ref mut count) => {
                        *count += 1;
                        if *count as usize == quorum_size {
                            send_single = true;
                        }
                    }
                    DataInfo::Structured(ref mut hashes_and_counts) => {
                        let hash = try!(Self::get_expected_hash(opt_hash));
                        {
                            let count = hashes_and_counts.entry(hash).or_insert(0);
                            *count += 1;
                            // If we have agreement for a single hash value, send Get to a
                            // single peer
                            if *count as usize == quorum_size {
                                send_single = true;
                            }
                        }
                        // If we have `quorum_size()` disagreeing entries, send Gets to the
                        // group
                        if hashes_and_counts.values().count() == quorum_size {
                            send_group = true;
                        }
                    }
                }
            } else {
                data_info = match data_id {
                    DataIdentifier::Immutable(_) => DataInfo::Immutable(1),
                    DataIdentifier::Structured(_, _) => {
                        let hash = try!(Self::get_expected_hash(opt_hash));
                        let mut sd_info = HashMap::new();
                        let _ = sd_info.insert(hash, 1);
                        DataInfo::Structured(sd_info)
                    }
                    _ => unreachable!(),
                };
            }
            if send_single {
                try!(self.send_single_get(data_id.clone(), *message_id, None))
            } else if send_group {

                try!(self.send_group_get(data_id.clone(), *message_id))
            } else {
                let _ = self.refresh_accumulator.insert(data_id, data_info);
            }
        }
        Ok(())
    }

    fn close_to_address(&self, address: &XorName) -> bool {
        match self.routing_node.close_group(*address) {
            Ok(Some(_)) => true,
            _ => false,
        }
    }

    pub fn handle_node_added(&mut self,
                             node_name: &XorName,
                             _routing_table: &RoutingTable<NodeInfo>) {
        // Only retain data for which we're still in the close group.
        match self.in_range_data_keys(Some(node_name)) {
            Ok(data) => {
                let _ = self.send_refresh(node_name, data, MessageId::from_added_node(*node_name));
            }
            Err(error) => error!("No data to send to {:?} due to {:?}", node_name, error),
        };
    }

    fn in_range_data_keys
        (&mut self,
         node_name: Option<&XorName>)
         -> Result<Vec<(DataIdentifier, Option<sha512::Digest>)>, InternalError> {
        let data_ids = self.chunk_store.keys();
        let mut data_list = Vec::new();
        for data_id in data_ids {
            match self.routing_node.close_group(data_id.name()) {
                Ok(None) => {
                    match data_id {
                        DataIdentifier::Immutable(_) => self.immutable_data_count -= 1,
                        DataIdentifier::Structured(_, _) => self.structured_data_count -= 1,
                        _ => unreachable!(),
                    }
                    trace!("No longer a DM for {:?}", data_id);
                    let _ = self.chunk_store.delete(&data_id);
                    let _ = self.refresh_accumulator.remove(&data_id);
                }
                Ok(Some(close_group)) => {
                    if let Some(node) = node_name {
                        if !close_group.contains(node) {
                            continue;
                        }
                    }
                    match data_id {
                        DataIdentifier::Immutable(_) => data_list.push((data_id, None)),
                        DataIdentifier::Structured(_, _) => {
                            let data = if let Ok(data) = self.chunk_store.get(&data_id) {
                                data
                            } else {
                                continue;
                            };
                            let hash = if let Ok(serialised_data) =
                                              serialisation::serialise(&data) {
                                sha512::hash(&serialised_data)
                            } else {
                                continue;
                            };
                            data_list.push((data_id, Some(hash)));
                        }
                        _ => unreachable!(),
                    }
                }
                Err(error) => {
                    error!("Failed to get close group: {:?} for {:?}", error, data_id);
                }
            }
        }
        Ok(data_list)
    }

    /// Get all names and hashes of all data. // [TODO]: Can be optimised - 2016-04-23 09:11pm
    /// Send o all members of group of data
    pub fn handle_node_lost(&mut self,
                            node_name: &XorName,
                            routing_table: &RoutingTable<NodeInfo>) {
        let mut node_list = HashSet::new();
        match self.in_range_data_keys(None) {
            Ok(data_list) => {
                for data_id in &data_list {
<<<<<<< HEAD
                    if let Some(nodes) = routing_table.close_nodes(&data_id.0.name()) {
                        let _ = nodes.iter()
                                     .foreach(|&x| {
                                         node_list.insert(*x.name());
                                     });
                    }
=======
                    match self.routing_node
                              .close_group(data_id.0.name()) {
                        Ok(close_group) => {
                            if let Some(nodes) = close_group {
                                let _ = nodes.iter()
                                             .foreach(|&x| {
                                                 node_list.insert(x);
                                             });
                            }
                        }
                        Err(error) => {
                            error!("Failed to get close group: {:?} for {:?}", error, data_id);
                        }
                    };
>>>>>>> 826bdd18
                }
                for node in &node_list {
                    let _ = self.send_refresh(node,
                                              data_list.clone(),
                                              MessageId::from_lost_node(*node_name));
                }
            }
            Err(error) => {
                error!("Error in node lost: {:?}", error);
            }
        };
    }

    pub fn check_timeouts(&mut self) {
        for data_id in self.refresh_accumulator.get_expired() {
            trace!("Timed out waiting for {:?}", data_id);
            self.refresh_accumulator.update_timestamp(&data_id);
            // TODO: should keep the original MessageId and which peer we're waiting for?
            let _ = self.send_single_get(data_id, MessageId::new(), None);
        }
    }

    #[cfg(feature = "use-mock-crust")]
    pub fn get_stored_names(&self) -> Vec<DataIdentifier> {
        self.chunk_store.keys()
    }

    fn send_refresh(&self,
                    node_name: &XorName,
                    data_list: DataList,
                    message_id: MessageId)
                    -> Result<(), InternalError> {
        let src = Authority::ManagedNode(try!(self.routing_node
                                                  .name()));
        let dst = Authority::ManagedNode(*node_name);
        // FIXME - We need to handle >2MB chunks
        match serialisation::serialise(&data_list) {
            Ok(serialised_list) => {
                trace!("DM sending refresh to {}", node_name);
                let _ = self.routing_node
                            .send_refresh_request(src, dst, serialised_list, message_id);
                Ok(())
            }
            Err(error) => {
                warn!("Failed to serialise account: {:?}", error);
                Err(From::from(error))
            }
        }
    }

    // Sends Get request(s) to peer(s) close to `data_id`.  If `single` is true, sends one request
    // to a randomly-selected member of the group (excluding `exclude_peer` if `Some`), otherwise
    // sends to all group members.  When sending to all group members, this is done as multiple
    // ManagedNode (MN) to MN messages so that responses (which may all be different) can also be
    // sent as MN to MN, hence circumventing Routing's accumulation checks.
    fn send_get(&self,
                data_id: DataIdentifier,
                message_id: MessageId,
                exclude_peer: Option<XorName>,
                single: bool)
                -> Result<(), InternalError> {
        let close_group = match self.routing_node
                                    .close_group(data_id.name()) {
            Ok(Some(close_group)) => {
                if let Some(to_exclude) = exclude_peer {
                    close_group.into_iter().filter(|name| *name != to_exclude).collect()
                } else {
                    close_group
                }
            }
            Ok(None) => {
                trace!("Not a DM for {:?}", data_id);
                return Ok(());
            }
            Err(error) => {
                error!("Failed to get close group: {:?} for {:?}", error, data_id);
                return Err(From::from(error));
            }
        };
        let src = Authority::ManagedNode(try!(self.routing_node.name()));
        if single {
            let index = rand::random::<usize>() % close_group.len();
            let dst = Authority::ManagedNode(close_group[index]);
            let _ = self.routing_node
                        .send_get_request(src, dst, data_id, message_id);
        } else {
            for peer in close_group {
                let dst = Authority::ManagedNode(peer);
                let _ = self.routing_node
                            .send_get_request(src.clone(), dst, data_id.clone(), message_id);
            }
        }
        Ok(())
    }

    // See comments for `send_get()`.
    fn send_single_get(&self,
                       data_id: DataIdentifier,
                       message_id: MessageId,
                       exclude_peer: Option<XorName>)
                       -> Result<(), InternalError> {
        self.send_get(data_id, message_id, exclude_peer, true)
    }

    // See comments for `send_get()`.
    fn send_group_get(&self,
                      data_id: DataIdentifier,
                      message_id: MessageId)
                      -> Result<(), InternalError> {
        self.send_get(data_id, message_id, None, false)
    }

    fn get_expected_hash(opt_hash: Option<sha512::Digest>) -> Result<sha512::Digest, InternalError> {
        if let Some(hash) = opt_hash {
            Ok(hash)
        } else {
            warn!("Received invalid message: hash should not be `None`)");
            Err(InternalError::InvalidMessage)
        }
    }
}



#[cfg(test)]
#[cfg(not(feature="use-mock-crust"))]
mod test_sd {
    use super::*;

    use std::rc::Rc;
    use std::sync::mpsc;

    use maidsafe_utilities::{log, serialisation};
    use rand::distributions::{IndependentSample, Range};
    use rand::{random, thread_rng};
    use routing::{Authority, Data, DataIdentifier, MessageId, RequestContent, RequestMessage,
                  ResponseContent, ResponseMessage, StructuredData};
    use safe_network_common::client_errors::{GetError, MutationError};
    use sodiumoxide::crypto::sign::{self, PublicKey, SecretKey};
    use utils;
    use vault::RoutingNode;
    use xor_name::XorName;

    pub struct Environment {
        pub routing: Rc<RoutingNode>,
        pub data_manager: DataManager,
    }

    pub struct PutEnvironment {
        pub keys: (PublicKey, SecretKey),
        pub client: Authority,
        pub client_manager: Authority,
        pub sd_data: StructuredData,
        pub message_id: MessageId,
        pub request: RequestMessage,
    }

    pub struct GetEnvironment {
        pub client: Authority,
        pub message_id: MessageId,
        pub request: RequestMessage,
    }

    pub struct PostEnvironment {
        pub keys: (PublicKey, SecretKey),
        pub client: Authority,
        pub sd_data: StructuredData,
        pub message_id: MessageId,
        pub request: RequestMessage,
    }

    pub struct DeleteEnvironment {
        pub keys: (PublicKey, SecretKey),
        pub client: Authority,
        pub sd_data: StructuredData,
        pub message_id: MessageId,
        pub request: RequestMessage,
    }

    impl Environment {
        pub fn new() -> Environment {
            let _ = log::init(true);
            let routing = unwrap_result!(RoutingNode::new(mpsc::channel().0, false));
            let routing = Rc::new(routing);

            Environment {
                routing: routing.clone(),
                data_manager: unwrap_result!(DataManager::new(routing.clone(), 322_122_546)),
            }
        }

        pub fn get_close_data(&self, keys: (PublicKey, SecretKey)) -> StructuredData {
            loop {
                let identifier = random();
                let structured_data = unwrap_result!(StructuredData::new(0,
                                                       identifier,
                                                       0,
                                                       utils::generate_random_vec_u8(1024),
                                                       vec![keys.0],
                                                       vec![],
                                                       Some(&keys.1)));
                if let Ok(Some(_)) = self.routing.close_group(structured_data.name()) {
                    return structured_data;
                }
            }
        }

        // TODO - remove following allow
        #[allow(unused)]
        pub fn lose_close_node(&self, target: &XorName) -> XorName {
            if let Ok(Some(close_group)) = self.routing.close_group(*target) {
                let mut rng = thread_rng();
                let range = Range::new(0, close_group.len());
                let our_name = if let Ok(ref name) = self.routing.name() {
                    *name
                } else {
                    unreachable!()
                };
                loop {
                    let index = range.ind_sample(&mut rng);
                    if close_group[index] != our_name {
                        return close_group[index];
                    }
                }
            } else {
                random::<XorName>()
            }
        }

        pub fn put_sd_data(&mut self) -> PutEnvironment {
            let keys = sign::gen_keypair();
            let sd_data = self.get_close_data(keys.clone());
            self.put_existing_sd_data(sd_data, keys)
        }

        pub fn put_existing_sd_data(&mut self,
                                    sd_data: StructuredData,
                                    keys: (PublicKey, SecretKey))
                                    -> PutEnvironment {
            let message_id = MessageId::new();
            let content = RequestContent::Put(Data::Structured(sd_data.clone()), message_id);
            let client = Authority::Client {
                client_key: keys.0,
                peer_id: random(),
                proxy_node_name: random::<XorName>(),
            };
            let client_manager = Authority::ClientManager(utils::client_name(&client));
            let request = RequestMessage {
                src: client_manager.clone(),
                dst: Authority::NaeManager(sd_data.name()),
                content: content.clone(),
            };
            let data = Data::Structured(sd_data.clone());
            let _ = self.data_manager.handle_put(&request, &data, &message_id);
            PutEnvironment {
                keys: keys,
                client: client,
                client_manager: client_manager,
                sd_data: sd_data,
                message_id: message_id,
                request: request,
            }
        }

        pub fn get_sd_data(&mut self, sd_data: StructuredData) -> GetEnvironment {
            let message_id = MessageId::new();
            let content =
                RequestContent::Get(DataIdentifier::Structured(*sd_data.get_identifier(),
                                                               sd_data.get_type_tag()),
                                    message_id);
            let keys = sign::gen_keypair();
            let client = Authority::Client {
                client_key: keys.0,
                peer_id: random(),
                proxy_node_name: random::<XorName>(),
            };
            let request = RequestMessage {
                src: client.clone(),
                dst: Authority::NaeManager(sd_data.name()),
                content: content.clone(),
            };
            let data = Data::Structured(sd_data.clone());
            let _ = self.data_manager.handle_get(&request, &data.identifier(), &message_id);
            GetEnvironment {
                client: client,
                message_id: message_id,
                request: request,
            }
        }

        pub fn post_sd_data(&mut self) -> PostEnvironment {
            let keys = sign::gen_keypair();
            let sd_data = self.get_close_data(keys.clone());
            let client = Authority::Client {
                client_key: keys.0,
                peer_id: random(),
                proxy_node_name: random::<XorName>(),
            };
            self.post_existing_sd_data(sd_data, keys, client)
        }

        pub fn post_existing_sd_data(&mut self,
                                     sd_data: StructuredData,
                                     keys: (PublicKey, SecretKey),
                                     client: Authority)
                                     -> PostEnvironment {
            let message_id = MessageId::new();
            let content = RequestContent::Post(Data::Structured(sd_data.clone()), message_id);
            let request = RequestMessage {
                src: client.clone(),
                dst: Authority::NaeManager(sd_data.name()),
                content: content.clone(),
            };
            let _ = self.data_manager.handle_post(&request, &sd_data, &message_id);
            PostEnvironment {
                keys: keys,
                client: client,
                sd_data: sd_data,
                message_id: message_id,
                request: request,
            }
        }

        pub fn delete_sd_data(&mut self) -> DeleteEnvironment {
            let keys = sign::gen_keypair();
            let sd_data = self.get_close_data(keys.clone());
            let client = Authority::Client {
                client_key: keys.0,
                peer_id: random(),
                proxy_node_name: random::<XorName>(),
            };
            self.delete_existing_sd_data(sd_data, keys, client)
        }

        pub fn delete_existing_sd_data(&mut self,
                                       sd_data: StructuredData,
                                       keys: (PublicKey, SecretKey),
                                       client: Authority)
                                       -> DeleteEnvironment {
            let message_id = MessageId::new();
            let content = RequestContent::Delete(Data::Structured(sd_data.clone()), message_id);
            let request = RequestMessage {
                src: client.clone(),
                dst: Authority::NaeManager(sd_data.name()),
                content: content.clone(),
            };
            let _ = self.data_manager.handle_delete(&request, &sd_data, &message_id);
            DeleteEnvironment {
                keys: keys,
                client: client,
                sd_data: sd_data,
                message_id: message_id,
                request: request,
            }
        }

        pub fn get_from_chunkstore(&self,
                                   data_identifier: &DataIdentifier)
                                   -> Option<StructuredData> {
            if let Ok(data) = self.data_manager.chunk_store.get(data_identifier) {
                if let Data::Structured(sd) = data {
                    return Some(sd);
                }
            }
            None
        }
    }

    #[test]
    fn handle_put_get_normal_flow() {
        let mut env = Environment::new();
        let put_env = env.put_sd_data();
        assert_eq!(Some(put_env.sd_data.clone()),
                   env.get_from_chunkstore(&put_env.sd_data.identifier()));
        assert_eq!(0, env.routing.put_requests_given().len());
        let put_responses = env.routing.put_successes_given();
        assert_eq!(put_responses.len(), 1);
        if let ResponseContent::PutSuccess(identifier, id) = put_responses[0].content.clone() {
            assert_eq!(put_env.message_id, id);
            assert_eq!(put_env.sd_data.identifier(), identifier);
        } else {
            panic!("Received unexpected response {:?}", put_responses[0]);
        }
        assert_eq!(put_env.client_manager, put_responses[0].dst);
        assert_eq!(Authority::NaeManager(put_env.sd_data.name()),
                   put_responses[0].src);

        let get_env = env.get_sd_data(put_env.sd_data.clone());
        let get_responses = env.routing.get_successes_given();
        assert_eq!(get_responses.len(), 1);
        if let ResponseMessage { content: ResponseContent::GetSuccess(response_data, id), .. } =
               get_responses[0].clone() {
            assert_eq!(Data::Structured(put_env.sd_data.clone()), response_data);
            assert_eq!(get_env.message_id, id);
        } else {
            panic!("Received unexpected response {:?}", get_responses[0]);
        }
        assert_eq!(get_responses[0].dst, get_env.client);
    }

    #[test]
    fn handle_put_get_error_flow() {
        // This shows a non-owner can still store the sd_data
        let mut env = Environment::new();
        let keys = sign::gen_keypair();
        let sd_data = env.get_close_data(keys.clone());
        let put_env = env.put_existing_sd_data(sd_data.clone(), keys.clone());
        assert_eq!(env.routing.put_successes_given().len(), 1);

        // Put to the same data
        let put_existing_env = env.put_existing_sd_data(put_env.sd_data.clone(),
                                                        put_env.keys.clone());
        let put_failures = env.routing.put_failures_given();

        assert_eq!(put_failures.len(), 1);
        assert_eq!(put_failures[0].dst, put_existing_env.client_manager);

        if let ResponseContent::PutFailure { ref id, ref request, ref external_error_indicator } =
               put_failures[0].content {
            assert_eq!(*id, put_existing_env.message_id);
            assert_eq!(*request, put_existing_env.request);
            let err = unwrap_result!(
                    serialisation::deserialise::<MutationError>(external_error_indicator));
            match err.clone() {
                MutationError::DataExists => {}
                _ => panic!("received unexpected erro r {:?}", err),
            }
        } else {
            unreachable!()
        }

        // Get non-existing data
        let non_existing_sd_data = env.get_close_data(keys.clone());
        let get_env = env.get_sd_data(non_existing_sd_data.clone());
        assert_eq!(env.routing.get_requests_given().len(), 0);
        assert_eq!(env.routing.get_successes_given().len(), 0);
        let get_failure = env.routing.get_failures_given();
        assert_eq!(get_failure.len(), 1);
        if let ResponseContent::GetFailure { ref external_error_indicator, ref id, .. } =
               get_failure[0].content.clone() {
            assert_eq!(get_env.message_id, *id);
            let parsed_error = unwrap_result!(serialisation::deserialise(external_error_indicator));
            if let GetError::NoSuchData = parsed_error {} else {
                panic!("Received unexpected external_error_indicator with parsed error as {:?}",
                       parsed_error);
            }
        } else {
            panic!("Received unexpected response {:?}", get_failure[0]);
        }
        assert_eq!(get_env.client, get_failure[0].dst);
        assert_eq!(Authority::NaeManager(non_existing_sd_data.name()),
                   get_failure[0].src);
    }

    #[test]
    fn handle_post() {
        let mut env = Environment::new();
        // posting to non-existent data
        let post_env = env.post_sd_data();
        assert_eq!(None,
                   env.get_from_chunkstore(&post_env.sd_data.identifier()));
        let mut post_failure = env.routing.post_failures_given();
        assert_eq!(post_failure.len(), 1);
        if let ResponseContent::PostFailure { ref external_error_indicator, ref id, .. } =
               post_failure[0].content.clone() {
            assert_eq!(post_env.message_id, *id);
            let parsed_error = unwrap_result!(serialisation::deserialise::<MutationError>(
                    &external_error_indicator[..]));
            assert_eq!(parsed_error, MutationError::InvalidSuccessor);
        } else {
            panic!("Received unexpected response {:?}", post_failure[0]);
        }
        assert_eq!(post_env.client, post_failure[0].dst);
        assert_eq!(Authority::NaeManager(post_env.sd_data.name()),
                   post_failure[0].src);

        // PUT the data
        let put_env = env.put_existing_sd_data(post_env.sd_data.clone(), post_env.keys.clone());
        assert_eq!(env.routing.put_successes_given().len(), 1);

        // incorrect version
        let mut sd_new_bad = unwrap_result!(StructuredData::new(0,
                                                                *put_env.sd_data.get_identifier(),
                                                                3,
                                                                put_env.sd_data
                                                                       .get_data()
                                                                       .clone(),
                                                                vec![put_env.keys.0],
                                                                vec![],
                                                                Some(&put_env.keys.1)));
        let post_incorrect_env = env.post_existing_sd_data(sd_new_bad.clone(),
                                                           put_env.keys.clone(),
                                                           put_env.client.clone());
        post_failure = env.routing.post_failures_given();
        assert_eq!(post_failure.len(), 2);
        if let ResponseContent::PostFailure { ref external_error_indicator, ref id, .. } =
               post_failure[1].content.clone() {
            assert_eq!(post_incorrect_env.message_id, *id);
            let parsed_error = unwrap_result!(serialisation::deserialise::<MutationError>(
                    &external_error_indicator[..]));
            assert_eq!(parsed_error, MutationError::InvalidSuccessor);
        } else {
            panic!("Received unexpected response {:?}", post_failure[1]);
        }
        assert_eq!(post_incorrect_env.client, post_failure[1].dst);
        assert_eq!(Authority::NaeManager(post_incorrect_env.sd_data.name()),
                   post_failure[1].src);
        assert_eq!(Some(put_env.sd_data.clone()),
                   env.get_from_chunkstore(&sd_new_bad.identifier()));

        // correct version
        let mut sd_new = unwrap_result!(StructuredData::new(0,
                                                            *put_env.sd_data.get_identifier(),
                                                            1,
                                                            put_env.sd_data.get_data().clone(),
                                                            vec![put_env.keys.0],
                                                            vec![],
                                                            Some(&put_env.keys.1)));
        let mut post_correct_env = env.post_existing_sd_data(sd_new.clone(),
                                                             put_env.keys.clone(),
                                                             put_env.client.clone());
        let mut post_success = env.routing.post_successes_given();
        assert_eq!(post_success.len(), 1);
        if let ResponseContent::PostSuccess(identifier, id) = post_success[0].content.clone() {
            assert_eq!(post_correct_env.message_id, id);
            assert_eq!(sd_new.identifier(), identifier);
        } else {
            panic!("Received unexpected response {:?}", post_success[0]);
        }
        assert_eq!(post_correct_env.client, post_success[0].dst);
        assert_eq!(Authority::NaeManager(post_correct_env.sd_data.name()),
                   post_success[0].src);
        assert_eq!(Some(sd_new.clone()),
                   env.get_from_chunkstore(&put_env.sd_data.identifier()));

        // update to a new owner, wrong signature
        let keys2 = sign::gen_keypair();
        sd_new_bad = unwrap_result!(StructuredData::new(0,
                                                        *put_env.sd_data.get_identifier(),
                                                        2,
                                                        put_env.sd_data.get_data().clone(),
                                                        vec![keys2.0],
                                                        vec![put_env.keys.0],
                                                        Some(&keys2.1)));
        let _ = env.post_existing_sd_data(sd_new_bad.clone(),
                                          put_env.keys.clone(),
                                          put_env.client.clone());
        post_failure = env.routing.post_failures_given();
        assert_eq!(post_failure.len(), 3);
        if let ResponseContent::PostFailure { ref external_error_indicator, .. } = post_failure[2]
                                                                                       .content
                                                                                       .clone() {
            let parsed_error = unwrap_result!(serialisation::deserialise::<MutationError>(
                    &external_error_indicator[..]));
            assert_eq!(parsed_error, MutationError::InvalidSuccessor);
        } else {
            panic!("Received unexpected response {:?}", post_failure[2]);
        }
        assert_eq!(Some(sd_new.clone()),
                   env.get_from_chunkstore(&put_env.sd_data.identifier()));

        // update to a new owner, correct signature
        sd_new = unwrap_result!(StructuredData::new(0,
                                                    *put_env.sd_data.get_identifier(),
                                                    2,
                                                    put_env.sd_data.get_data().clone(),
                                                    vec![keys2.0],
                                                    vec![put_env.keys.0],
                                                    Some(&put_env.keys.1)));
        post_correct_env = env.post_existing_sd_data(sd_new.clone(),
                                                     put_env.keys.clone(),
                                                     put_env.client.clone());
        post_success = env.routing.post_successes_given();
        assert_eq!(env.routing.post_successes_given().len(), 2);
        if let ResponseContent::PostSuccess(identifier, id) = post_success[1].content.clone() {
            assert_eq!(post_correct_env.message_id, id);
            assert_eq!(sd_new.identifier(), identifier);
        } else {
            panic!("Received unexpected response {:?}", post_success[1]);
        }
        assert_eq!(Some(sd_new.clone()),
                   env.get_from_chunkstore(&put_env.sd_data.identifier()));
    }

    #[test]
    fn handle_delete() {
        let mut env = Environment::new();
        // posting to non-existent data
        let delete_env = env.delete_sd_data();
        assert_eq!(None,
                   env.get_from_chunkstore(&delete_env.sd_data.identifier()));
        let mut delete_failure = env.routing.delete_failures_given();
        assert_eq!(delete_failure.len(), 1);
        if let ResponseContent::DeleteFailure { ref external_error_indicator, ref id, .. } =
               delete_failure[0].content.clone() {
            assert_eq!(delete_env.message_id, *id);
            let parsed_error = unwrap_result!(serialisation::deserialise::<MutationError>(
                    &external_error_indicator[..]));
            assert_eq!(parsed_error, MutationError::InvalidSuccessor);
        } else {
            panic!("Received unexpected response {:?}", delete_failure[0]);
        }
        assert_eq!(delete_env.client, delete_failure[0].dst);
        assert_eq!(Authority::NaeManager(delete_env.sd_data.name()),
                   delete_failure[0].src);

        // PUT the data
        let put_env = env.put_existing_sd_data(delete_env.sd_data.clone(), delete_env.keys.clone());
        assert_eq!(env.routing.put_successes_given().len(), 1);

        // incorrect version
        let sd_new_bad = unwrap_result!(StructuredData::new(0,
                                                            *put_env.sd_data.get_identifier(),
                                                            3,
                                                            vec![],
                                                            vec![put_env.keys.0],
                                                            vec![],
                                                            Some(&put_env.keys.1)));
        let _ = env.delete_existing_sd_data(sd_new_bad.clone(),
                                            put_env.keys.clone(),
                                            put_env.client.clone());
        delete_failure = env.routing.delete_failures_given();
        assert_eq!(delete_failure.len(), 2);
        if let ResponseContent::DeleteFailure { ref external_error_indicator, .. } =
               delete_failure[1].content.clone() {
            let parsed_error = unwrap_result!(serialisation::deserialise::<MutationError>(
                    &external_error_indicator[..]));
            assert_eq!(parsed_error, MutationError::InvalidSuccessor);
        } else {
            panic!("Received unexpected response {:?}", delete_failure[1]);
        }
        assert_eq!(Some(put_env.sd_data.clone()),
                   env.get_from_chunkstore(&sd_new_bad.identifier()));

        // correct version
        let sd_new = unwrap_result!(StructuredData::new(0,
                                                        *put_env.sd_data.get_identifier(),
                                                        1,
                                                        vec![],
                                                        vec![put_env.keys.0],
                                                        vec![],
                                                        Some(&put_env.keys.1)));
        let delete_correct_env = env.delete_existing_sd_data(sd_new.clone(),
                                                             put_env.keys.clone(),
                                                             put_env.client.clone());
        let delete_success = env.routing.delete_successes_given();
        assert_eq!(delete_success.len(), 1);
        if let ResponseContent::DeleteSuccess(identifier, id) = delete_success[0].content.clone() {
            assert_eq!(delete_correct_env.message_id, id);
            assert_eq!(sd_new.identifier(), identifier);
        } else {
            panic!("Received unexpected response {:?}", delete_success[0]);
        }
        assert_eq!(delete_correct_env.client, delete_success[0].dst);
        assert_eq!(Authority::NaeManager(delete_correct_env.sd_data.name()),
                   delete_success[0].src);
        assert_eq!(None, env.get_from_chunkstore(&put_env.sd_data.identifier()));

        // allow put after deletion
        let _ = env.put_existing_sd_data(put_env.sd_data.clone(), put_env.keys.clone());
        assert_eq!(Some(put_env.sd_data.clone()),
                   env.get_from_chunkstore(&put_env.sd_data.identifier()));
    }

    // #[test]
    // fn handle_churn() {
    //     let mut env = Environment::new();
    //     let put_env = env.put_sd_data();
    //     assert_eq!(env.routing.put_successes_given().len(), 1);

    //     let lost_node = env.lose_close_node(&put_env.sd_data.name());
    //     env.routing.remove_node_from_routing_table(&lost_node);
    //     let _ = env.data_manager.handle_node_lost(&env.routing, &random::<XorName>());

    //     let refresh_requests = env.routing.refresh_requests_given();
    //     assert_eq!(refresh_requests.len(), 2);
    //     assert_eq!(refresh_requests[0].src,
    //                Authority::NaeManager(put_env.sd_data.identifier().name()));
    //     assert_eq!(refresh_requests[0].dst,
    //                Authority::NaeManager(put_env.sd_data.identifier().name()));
    //     assert_eq!(refresh_requests[1].src,
    //                Authority::NaeManager(put_env.sd_data.identifier().name()));
    //     assert_eq!(refresh_requests[1].dst,
    //                Authority::NaeManager(put_env.sd_data.identifier().name()));
    //     if let RequestContent::Refresh(received_serialised_refresh, _) = refresh_requests[0]
    //                                                                          .content
    //                                                                          .clone() {
    //         let parsed_refresh = unwrap_result!(serialisation::deserialise::<Refresh>(
    //                 &received_serialised_refresh[..]));
    //         assert_eq!(parsed_refresh.0, Data::Structured(put_env.sd_data.clone()));
    //     } else {
    //         panic!("Received unexpected refresh {:?}", refresh_requests[0]);
    //     }
    // }

    // #[test]
    // fn handle_refresh() {
    //     // Refresh a structured_data in
    //     let mut env = Environment::new();
    //     let keys = sign::gen_keypair();
    //     let sd_data = env.get_close_data(keys.clone());
    //     let refresh = Refresh(Data::Structured(sd_data.clone()));
    //     let value = unwrap_result!(serialisation::serialise(&refresh));
    //     let _ = env.data_manager.handle_refresh(&env.routing, &value);
    //     assert_eq!(Some(sd_data.clone()),
    //                env.get_from_chunkstore(&sd_data.identifier()));
    //     // Refresh an incorrect version new structured_data in
    //     let sd_bad = unwrap_result!(StructuredData::new(0,
    //                                                     *sd_data.get_identifier(),
    //                                                     0,
    //                                                     sd_data.get_data().clone(),
    //                                                     vec![keys.0],
    //                                                     vec![],
    //                                                     Some(&keys.1)));
    //     let refresh_bad = Refresh(Data::Structured(sd_bad.clone()));
    //     let value_bad = unwrap_result!(serialisation::serialise(&refresh_bad));
    //     let _ = env.data_manager.handle_refresh(&env.routing, &value_bad);
    //     // Refresh a correct version new structured_data in
    //     let sd_new = unwrap_result!(StructuredData::new(0,
    //                                                     *sd_data.get_identifier(),
    //                                                     3,
    //                                                     sd_data.get_data().clone(),
    //                                                     vec![keys.0],
    //                                                     vec![],
    //                                                     Some(&keys.1)));
    //     let refresh_new = Refresh(Data::Structured(sd_new.clone()));
    //     let value_new = unwrap_result!(serialisation::serialise(&refresh_new));
    //     let _ = env.data_manager.handle_refresh(&env.routing, &value_new);
    //     assert_eq!(Some(sd_new.clone()),
    //                env.get_from_chunkstore(&sd_data.identifier()));
    // }
}


#[cfg(test)]
#[cfg_attr(feature="clippy", allow(indexing_slicing))]
#[cfg(not(feature="use-mock-crust"))]
mod test_im {
    use super::*;

    use std::rc::Rc;
    use std::sync::mpsc;

    use maidsafe_utilities::{log, serialisation};
    use rand::distributions::{IndependentSample, Range};
    use rand::{random, thread_rng};
    use routing::{Authority, Data, DataIdentifier, ImmutableData, MessageId, RequestContent,
                  RequestMessage, ResponseContent, ResponseMessage};
    use safe_network_common::client_errors::GetError;
    use sodiumoxide::crypto::sign;
    use utils::generate_random_vec_u8;
    use vault::RoutingNode;
    use xor_name::XorName;

    struct PutEnvironment {
        pub client_manager: Authority,
        pub im_data: ImmutableData,
        pub message_id: MessageId,
        pub incoming_request: RequestMessage,
    }

    struct GetEnvironment {
        pub client: Authority,
        pub message_id: MessageId,
        pub request: RequestMessage,
    }

    struct Environment {
        pub routing: Rc<RoutingNode>,
        pub data_manager: DataManager,
    }

    impl Environment {
        pub fn new() -> Environment {
            let _ = log::init(false);
            let routing = unwrap_result!(RoutingNode::new(mpsc::channel().0, false));
            let routing = Rc::new(routing);

            Environment {
                routing: routing.clone(),
                data_manager: unwrap_result!(DataManager::new(routing.clone(), 322_122_546)),
            }
        }

        pub fn get_close_data(&self) -> ImmutableData {
            loop {
                let im_data = ImmutableData::new(generate_random_vec_u8(1024));
                if let Ok(Some(_)) = self.routing.close_group(im_data.name()) {
                    return im_data;
                }
            }
        }

        // pub fn get_close_node(&self) -> XorName {
        //     loop {
        //         let name = random::<XorName>();
        //         if let Ok(Some(_)) = self.routing.close_group(name) {
        //             return name;
        //         }
        //     }
        // }

        // TODO - remove following allow
        #[allow(unused)]
        fn lose_close_node(&self, target: &XorName) -> XorName {
            if let Ok(Some(close_group)) = self.routing.close_group(*target) {
                let mut rng = thread_rng();
                let range = Range::new(0, close_group.len());
                let our_name = if let Ok(ref name) = self.routing.name() {
                    *name
                } else {
                    unreachable!()
                };
                loop {
                    let index = range.ind_sample(&mut rng);
                    if close_group[index] != our_name {
                        return close_group[index];
                    }
                }
            } else {
                random::<XorName>()
            }
        }

        pub fn put_im_data(&mut self) -> PutEnvironment {
            let im_data = self.get_close_data();
            let message_id = MessageId::new();
            let content = RequestContent::Put(Data::Immutable(im_data.clone()), message_id);
            let client_manager = Authority::ClientManager(random());
            let client_request = RequestMessage {
                src: client_manager.clone(),
                dst: Authority::NaeManager(im_data.name()),
                content: content.clone(),
            };
            let data = Data::Immutable(im_data.clone());
            unwrap_result!(self.data_manager
                               .handle_put(&client_request, &data, &message_id));

            PutEnvironment {
                client_manager: client_manager,
                im_data: im_data,
                message_id: message_id,
                incoming_request: client_request,
            }
        }

        pub fn get_im_data(&mut self, data_identifier: DataIdentifier) -> GetEnvironment {
            let message_id = MessageId::new();
            let content = RequestContent::Get(data_identifier.clone(), message_id);
            let keys = sign::gen_keypair();
            let from = random();
            let client = Authority::Client {
                client_key: keys.0,
                peer_id: random(),
                proxy_node_name: from,
            };
            let request = RequestMessage {
                src: client.clone(),
                dst: Authority::NaeManager(data_identifier.name()),
                content: content.clone(),
            };

            let _ = self.data_manager
                        .handle_get(&request, &data_identifier, &message_id);
            GetEnvironment {
                client: client,
                message_id: message_id,
                request: request,
            }
        }

        pub fn get_from_chunkstore(&self,
                                   data_identifier: &DataIdentifier)
                                   -> Option<ImmutableData> {
            if let Ok(data) = self.data_manager.chunk_store.get(data_identifier) {
                if let Data::Immutable(im_data) = data {
                    return Some(im_data);
                }
            }
            None
        }
    }

    #[test]
    fn handle_put() {
        let mut env = Environment::new();
        let put_env = env.put_im_data();

        assert_eq!(Some(put_env.im_data.clone()),
                   env.get_from_chunkstore(&put_env.im_data.identifier()));

        let put_successes = env.routing.put_successes_given();
        assert_eq!(put_successes.len(), 1);
        if let ResponseContent::PutSuccess(identifier, id) = put_successes[0].content.clone() {
            assert_eq!(put_env.message_id, id);
            assert_eq!(put_env.im_data.identifier(), identifier);
        } else {
            panic!("Received unexpected response {:?}", put_successes[0]);
        }
        assert_eq!(put_env.client_manager, put_successes[0].dst);
        assert_eq!(Authority::NaeManager(put_env.im_data.name()),
                   put_successes[0].src);
    }

    #[test]
    fn get_non_existing_data() {
        let mut env = Environment::new();
        let im_data = env.get_close_data();
        let get_env = env.get_im_data(im_data.identifier());
        assert!(env.routing.get_requests_given().is_empty());
        assert!(env.routing.get_successes_given().is_empty());
        let get_failure = env.routing.get_failures_given();
        assert_eq!(get_failure.len(), 1);
        if let ResponseContent::GetFailure { ref external_error_indicator, ref id, .. } =
               get_failure[0].content.clone() {
            assert_eq!(get_env.message_id, *id);
            let parsed_error = unwrap_result!(serialisation::deserialise(external_error_indicator));
            if let GetError::NoSuchData = parsed_error {} else {
                panic!("Received unexpected external_error_indicator with parsed error as {:?}",
                       parsed_error);
            }
        } else {
            panic!("Received unexpected response {:?}", get_failure[0]);
        }
        assert_eq!(get_env.client, get_failure[0].dst);
        assert_eq!(Authority::NaeManager(im_data.name()), get_failure[0].src);
    }

    #[test]
    fn get_existing_data() {
        let mut env = Environment::new();
        let put_env = env.put_im_data();

        let get_env = env.get_im_data(put_env.im_data.identifier());
        let get_responses = env.routing.get_successes_given();
        assert_eq!(get_responses.len(), 1);
        if let ResponseMessage { content: ResponseContent::GetSuccess(response_data, id), .. } =
               get_responses[0].clone() {
            assert_eq!(Data::Immutable(put_env.im_data.clone()), response_data);
            assert_eq!(get_env.message_id, id);
        } else {
            panic!("Received unexpected response {:?}", get_responses[0]);
        }
        assert_eq!(get_responses[0].dst, get_env.client);
    }

    // #[test]
    // fn handle_churn() {
    //     let mut env = Environment::new();
    //     let put_env = env.put_im_data();
    //     assert_eq!(env.routing.put_successes_given().len(), 1);

    //     let lost_node = env.lose_close_node(&put_env.im_data.name());
    //     env.routing.remove_node_from_routing_table(&lost_node);
    //     env.data_manager.handle_node_lost(&env.routing, &random::<XorName>());

    //     let refresh_requests = env.routing.refresh_requests_given();
    //     assert_eq!(refresh_requests.len(), 2);
    //     assert_eq!(refresh_requests[0].src,
    //                Authority::NaeManager(put_env.im_data.identifier().name()));
    //     assert_eq!(refresh_requests[0].dst,
    //                Authority::NaeManager(put_env.im_data.identifier().name()));
    //     assert_eq!(refresh_requests[1].src,
    //                Authority::NaeManager(put_env.im_data.identifier().name()));
    //     assert_eq!(refresh_requests[1].dst,
    //                Authority::NaeManager(put_env.im_data.identifier().name()));
    //     if let RequestContent::Refresh(received_serialised_refresh, _) = refresh_requests[0]
    //                                                                          .content
    //                                                                          .clone() {
    //         let parsed_refresh = unwrap_result!(serialisation::deserialise::<Refresh>(
    //                 &received_serialised_refresh[..]));
    //         assert_eq!(parsed_refresh.0, Data::Immutable(put_env.im_data.clone()));
    //     } else {
    //         panic!("Received unexpected refresh {:?}", refresh_requests[0]);
    //     }
    // }

    // #[test]
    // fn handle_refresh() {
    //     let mut env = Environment::new();
    //     let im_data = env.get_close_data();
    //     let refresh = Refresh(Data::Immutable(im_data.clone()));
    //     let value = unwrap_result!(serialisation::serialise(&refresh));
    //     let _ = env.data_manager.handle_refresh(&env.routing, &value);
    //     assert_eq!(Some(im_data.clone()),
    //                env.get_from_chunkstore(&im_data.identifier()));
    // }
}<|MERGE_RESOLUTION|>--- conflicted
+++ resolved
@@ -62,9 +62,7 @@
 }
 
 impl DataManager {
-    pub fn new(routing_node: Rc<RoutingNode>,
-               capacity: u64)
-               -> Result<DataManager, InternalError> {
+    pub fn new(routing_node: Rc<RoutingNode>, capacity: u64) -> Result<DataManager, InternalError> {
         Ok(DataManager {
             chunk_store: try!(ChunkStore::new(CHUNK_STORE_PREFIX, capacity)),
             refresh_accumulator: TimedBuffer::new(Duration::from_secs(180)),
@@ -438,29 +436,12 @@
         match self.in_range_data_keys(None) {
             Ok(data_list) => {
                 for data_id in &data_list {
-<<<<<<< HEAD
                     if let Some(nodes) = routing_table.close_nodes(&data_id.0.name()) {
                         let _ = nodes.iter()
                                      .foreach(|&x| {
                                          node_list.insert(*x.name());
                                      });
                     }
-=======
-                    match self.routing_node
-                              .close_group(data_id.0.name()) {
-                        Ok(close_group) => {
-                            if let Some(nodes) = close_group {
-                                let _ = nodes.iter()
-                                             .foreach(|&x| {
-                                                 node_list.insert(x);
-                                             });
-                            }
-                        }
-                        Err(error) => {
-                            error!("Failed to get close group: {:?} for {:?}", error, data_id);
-                        }
-                    };
->>>>>>> 826bdd18
                 }
                 for node in &node_list {
                     let _ = self.send_refresh(node,
