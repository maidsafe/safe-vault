--- conflicted
+++ resolved
@@ -58,16 +58,13 @@
     data_holders: HashMap<XorName, HashSet<DataIdentifier>>,
     /// Maps the peers to the data chunks we requested from them, and the timestamp of the request.
     ongoing_gets: HashMap<XorName, (Instant, DataIdentifier)>,
+    /// Deletion cache to prevent zombie data being restored through refresh
+    deletions: MessageFilter<DataIdentifier>,
     routing_node: Rc<RoutingNode>,
     immutable_data_count: u64,
     structured_data_count: u64,
-<<<<<<< HEAD
-    /// Deletion cache to prevent zombie data being restored through refresh
-    deletions: MessageFilter<DataIdentifier>,
-=======
     ongoing_gets_count: usize,
     data_holder_items_count: usize,
->>>>>>> a7114eef
 }
 
 impl Debug for DataManager {
@@ -89,16 +86,13 @@
                                            Duration::from_secs(ACCUMULATOR_TIMEOUT_SECS)),
             data_holders: HashMap::new(),
             ongoing_gets: HashMap::new(),
+            deletions: MessageFilter::with_expiry_duration(
+                            Duration::from_secs(MESSAGE_FILTER_TIMEOUT_SECS)),
             routing_node: routing_node,
             immutable_data_count: 0,
             structured_data_count: 0,
-<<<<<<< HEAD
-            deletions: MessageFilter::with_expiry_duration(
-                            Duration::from_secs(MESSAGE_FILTER_TIMEOUT_SECS)),
-=======
             ongoing_gets_count: 0,
             data_holder_items_count: 0,
->>>>>>> a7114eef
         })
     }
 
