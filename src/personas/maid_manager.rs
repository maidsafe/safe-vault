// Copyright 2015 MaidSafe.net limited.
//
// This SAFE Network Software is licensed to you under (1) the MaidSafe.net Commercial License,
// version 1.0 or later, or (2) The General Public License (GPL), version 3, depending on which
// licence you accepted on initial access to the Software (the "Licences").
//
// By contributing code to the SAFE Network Software, or to this project generally, you agree to be
// bound by the terms of the MaidSafe Contributor Agreement, version 1.0.  This, along with the
// Licenses can be found in the root directory of this project at LICENSE, COPYING and CONTRIBUTOR.
//
// Unless required by applicable law or agreed to in writing, the SAFE Network Software distributed
// under the GPL Licence is distributed on an "AS IS" BASIS, WITHOUT WARRANTIES OR CONDITIONS OF ANY
// KIND, either express or implied.
//
// Please review the Licences for the specific language governing permissions and limitations
// relating to use of the SAFE Network Software.

use std::mem;
use std::convert::From;
use std::collections::HashMap;
use std::collections::hash_map::Entry;

use error::InternalError;
use safe_network_common::client_errors::MutationError;
use maidsafe_utilities::serialisation;
use routing::{ImmutableData, StructuredData, Authority, Data, MessageId, RequestMessage,
              DataIdentifier};
use utils;
use vault::RoutingNode;
use xor_name::XorName;

// It has now been decided that the charge will be by unit
// i.e. each chunk incurs a default charge of one unit, no matter of the data size
const DEFAULT_ACCOUNT_SIZE: u64 = 1024;  // 1024 units, max 1GB for immutable_data (1MB per chunk)

#[derive(RustcEncodable, RustcDecodable, PartialEq, Eq, Debug, Clone)]
struct Refresh(XorName, Account);

#[derive(RustcEncodable, RustcDecodable, PartialEq, Eq, Debug, Clone)]
pub struct Account {
    data_stored: u64,
    space_available: u64,
    version: u64,
}

impl Default for Account {
    fn default() -> Account {
        Account {
            data_stored: 0,
            space_available: DEFAULT_ACCOUNT_SIZE,
            version: 0,
        }
    }
}

impl Account {
    fn put_data(&mut self) -> Result<(), MutationError> {
        if self.space_available < 1 {
            return Err(MutationError::LowBalance);
        }
        self.data_stored += 1;
        self.space_available -= 1;
        self.version += 1;
        Ok(())
    }

    fn delete_data(&mut self) {
        self.data_stored -= 1;
        self.space_available += 1;
        self.version += 1;
    }
}



pub struct MaidManager {
    accounts: HashMap<XorName, Account>,
    request_cache: HashMap<MessageId, RequestMessage>,
}

impl MaidManager {
    pub fn new() -> MaidManager {
        MaidManager {
            accounts: HashMap::new(),
            request_cache: HashMap::new(),
        }
    }

    pub fn handle_put(&mut self,
                      routing_node: &RoutingNode,
                      request: &RequestMessage,
                      data: &Data,
                      msg_id: &MessageId)
                      -> Result<(), InternalError> {
        match *data {
            Data::Immutable(ref immut_data) => {
                self.handle_put_immutable_data(routing_node, request, immut_data, msg_id)
            }
            Data::Structured(ref struct_data) => {
                self.handle_put_structured_data(routing_node, request, struct_data, msg_id)
            }
            _ => {
                return self.reply_with_put_failure(routing_node,
                                                   request.clone(),
                                                   msg_id.clone(),
                                                   &MutationError::InvalidOperation)
            }
        }
    }

    pub fn handle_put_success(&mut self,
                              routing_node: &RoutingNode,
                              data_id: &DataIdentifier,
                              msg_id: &MessageId)
                              -> Result<(), InternalError> {
        match self.request_cache.remove(msg_id) {
            Some(client_request) => {
                // Send success response back to client
                let src = client_request.dst;
                let dst = client_request.src;
                let _ = routing_node.send_put_success(src, dst, data_id.clone(), *msg_id);
                Ok(())
            }
            None => Err(InternalError::FailedToFindCachedRequest(*msg_id)),
        }
    }

    pub fn handle_put_failure(&mut self,
                              routing_node: &RoutingNode,
                              msg_id: &MessageId,
                              external_error_indicator: &[u8])
                              -> Result<(), InternalError> {
        match self.request_cache.remove(msg_id) {
            Some(client_request) => {
                // Refund account
                match self.accounts.get_mut(&utils::client_name(&client_request.src)) {
                    Some(account) => account.delete_data(),
                    None => return Ok(()),
                }
                // Send failure response back to client
                let error =
                    try!(serialisation::deserialise::<MutationError>(external_error_indicator));
                self.reply_with_put_failure(routing_node, client_request, *msg_id, &error)
            }
            None => Err(InternalError::FailedToFindCachedRequest(*msg_id)),
        }
    }

    pub fn handle_refresh(&mut self,
                          routing_node: &RoutingNode,
                          serialised_msg: &Vec<u8>)
                          -> Result<(), InternalError> {
        let Refresh(maid_name, account) =
            try!(serialisation::deserialise::<Refresh>(serialised_msg));

        match routing_node.close_group(maid_name) {
            Ok(None) | Err(_) => return Ok(()),
            Ok(Some(_)) => (),
        }
        match self.accounts.entry(maid_name) {
            Entry::Vacant(entry) => {
                let _ = entry.insert(account);
            }
            Entry::Occupied(mut entry) => {
                if entry.get().version < account.version {
                    let _ = entry.insert(account);
                }
            }
        }
        Ok(())
    }

    pub fn handle_node_added(&mut self, routing_node: &RoutingNode, node_name: &XorName) {
        // Only retain accounts for which we're still in the close group
        let accounts = mem::replace(&mut self.accounts, HashMap::new());
        self.accounts = accounts.into_iter()
                                .filter(|&(ref maid_name, ref account)| {
                                    match routing_node.close_group(*maid_name) {
                                        Ok(None) => {
                                            trace!("No longer a MM for {}", maid_name);
                                            let requests = mem::replace(&mut self.request_cache,
                                                                        HashMap::new());
                                            self.request_cache =
                                                requests.into_iter()
                                                        .filter(|&(_, ref r)| {
                                                            utils::client_name(&r.src) != *maid_name
                                                        })
                                                        .collect();
                                            false
                                        }
                                        Ok(Some(_)) => {
                                            self.send_refresh(routing_node,
                                                  maid_name,
                                                  account,
                                                  MessageId::from_added_node(*node_name));
                                            true
                                        }
                                        Err(error) => {
                                            error!("Failed to get close group: {:?} for {}",
                                                   error,
                                                   maid_name);
                                            false
                                        }
                                    }
                                })
                                .collect();
    }

    pub fn handle_node_lost(&mut self, routing_node: &RoutingNode, node_name: &XorName) {
        for (maid_name, account) in &self.accounts {
            self.send_refresh(routing_node,
                              maid_name,
                              account,
                              MessageId::from_lost_node(*node_name));
        }
    }

    fn send_refresh(&self,
                    routing_node: &RoutingNode,
                    maid_name: &XorName,
                    account: &Account,
                    msg_id: MessageId) {
        let src = Authority::ClientManager(*maid_name);
        let refresh = Refresh(maid_name.clone(), account.clone());
        if let Ok(serialised_refresh) = serialisation::serialise(&refresh) {
            trace!("MM sending refresh for account {}", src.name());
            let _ = routing_node.send_refresh_request(src.clone(),
                                                      src.clone(),
                                                      serialised_refresh,
                                                      msg_id);
        }
    }

    #[cfg_attr(feature="clippy", allow(cast_possible_truncation, cast_precision_loss,
                                       cast_sign_loss))]
    fn handle_put_immutable_data(&mut self,
                                 routing_node: &RoutingNode,
                                 request: &RequestMessage,
                                 data: &ImmutableData,
                                 msg_id: &MessageId)
                                 -> Result<(), InternalError> {
        self.forward_put_request(routing_node,
                                 utils::client_name(&request.src),
                                 Data::Immutable(data.clone()),
                                 *msg_id,
                                 request)
    }

    fn handle_put_structured_data(&mut self,
                                  routing_node: &RoutingNode,
                                  request: &RequestMessage,
                                  data: &StructuredData,
                                  msg_id: &MessageId)
                                  -> Result<(), InternalError> {
        // If the type_tag is 0, the account must not exist, else it must exist.
        let client_name = utils::client_name(&request.src);
        if data.get_type_tag() == 0 {
            if self.accounts.contains_key(&client_name) {
                let error = MutationError::AccountExists;
                try!(self.reply_with_put_failure(routing_node, request.clone(), *msg_id, &error));
                return Err(From::from(error));
            }

            // Create the account, the SD incurs charge later on
            let _ = self.accounts.insert(client_name, Account::default());
        }
        self.forward_put_request(routing_node,
                                 client_name,
                                 Data::Structured(data.clone()),
                                 *msg_id,
                                 request)
    }

    fn forward_put_request(&mut self,
                           routing_node: &RoutingNode,
                           client_name: XorName,
                           data: Data,
                           msg_id: MessageId,
                           request: &RequestMessage)
                           -> Result<(), InternalError> {
        // Account must already exist to Put Data.
        let result = self.accounts
                         .get_mut(&client_name)
                         .ok_or(MutationError::NoSuchAccount)
                         .and_then(|account| account.put_data());
        if let Err(error) = result {
            trace!("MM responds put_failure of data {}, due to error {:?}",
                   data.name(),
                   error);
            try!(self.reply_with_put_failure(routing_node, request.clone(), msg_id, &error));
            return Err(From::from(error));
        }
        self.send_refresh(routing_node,
                          &client_name,
                          self.accounts.get(&client_name).expect("Account not found."),
                          MessageId::zero());
        {
            // forwarding data_request to NAE Manager
            let src = request.dst.clone();
            let dst = Authority::NaeManager(data.name());
            trace!("MM forwarding put request to {:?}", dst);
            let _ = routing_node.send_put_request(src, dst, data, msg_id);
        }

        if let Some(prior_request) = self.request_cache
                                         .insert(msg_id, request.clone()) {
            error!("Overwrote existing cached request: {:?}", prior_request);
        }

        Ok(())
    }

    fn reply_with_put_failure(&self,
                              routing_node: &RoutingNode,
                              request: RequestMessage,
                              msg_id: MessageId,
                              error: &MutationError)
                              -> Result<(), InternalError> {
        let src = request.dst.clone();
        let dst = request.src.clone();
        let external_error_indicator = try!(serialisation::serialise(error));
        let _ = routing_node.send_put_failure(src, dst, request, external_error_indicator, msg_id);
        Ok(())
    }

    #[cfg(feature = "use-mock-crust")]
    pub fn get_put_count(&self, client_name: &XorName) -> Option<u64> {
        self.accounts.get(client_name).map(|account| account.data_stored)
    }
}

impl Default for MaidManager {
    fn default() -> MaidManager {
        MaidManager::new()
    }
}


#[cfg(test)]
#[cfg_attr(feature="clippy", allow(indexing_slicing))]
#[cfg(not(feature="use-mock-crust"))]
mod test {
    use super::*;
<<<<<<< HEAD
=======
    use super::Refresh;
    use std::collections::HashSet;
>>>>>>> 96c8e2de
    use error::InternalError;
    use safe_network_common::client_errors::MutationError;
    use maidsafe_utilities::serialisation;
    use rand::{thread_rng, random};
    use rand::distributions::{IndependentSample, Range};
<<<<<<< HEAD
    use routing::{Authority, Data, DataIdentifier, ImmutableData, MessageId, RequestContent, RequestMessage,
=======
    use routing::{Authority, Data, ImmutableData, MessageId, RequestContent,RequestMessage,
>>>>>>> 96c8e2de
                  ResponseContent, StructuredData};
    use sodiumoxide::crypto::hash::sha512;
    use sodiumoxide::crypto::sign;
    use std::sync::mpsc;
    use utils;
    use utils::generate_random_vec_u8;
    use vault::RoutingNode;
    use xor_name::XorName;

    #[test]
    fn account_ok() {
        let mut account = Account::default();

        assert_eq!(0, account.data_stored);
        assert_eq!(super::DEFAULT_ACCOUNT_SIZE, account.space_available);
        for _ in 0..super::DEFAULT_ACCOUNT_SIZE {
            assert!(account.put_data().is_ok());
        }
        assert_eq!(super::DEFAULT_ACCOUNT_SIZE, account.data_stored);
        assert_eq!(0, account.space_available);

        for _ in 0..super::DEFAULT_ACCOUNT_SIZE {
            account.delete_data();
        }
        assert_eq!(0, account.data_stored);
        assert_eq!(super::DEFAULT_ACCOUNT_SIZE, account.space_available);
    }

    #[test]
    fn account_err() {
        let mut account = Account::default();

        assert_eq!(0, account.data_stored);
        assert_eq!(super::DEFAULT_ACCOUNT_SIZE, account.space_available);
        for _ in 0..super::DEFAULT_ACCOUNT_SIZE {
            assert!(account.put_data().is_ok());
        }
        assert_eq!(super::DEFAULT_ACCOUNT_SIZE, account.data_stored);
        assert_eq!(0, account.space_available);
        assert!(account.put_data().is_err());
        assert_eq!(super::DEFAULT_ACCOUNT_SIZE, account.data_stored);
        assert_eq!(0, account.space_available);
    }


    struct Environment {
        our_authority: Authority,
        client: Authority,
        routing: RoutingNode,
        maid_manager: MaidManager,
    }

    fn environment_setup() -> Environment {
        let routing = unwrap_result!(RoutingNode::new(mpsc::channel().0, false));
        let from = random::<XorName>();
        let client;

        loop {
            let keys = sign::gen_keypair();
            let name = XorName(sha512::hash(&keys.0[..]).0);
            if let Ok(Some(_)) = routing.close_group(name) {
                client = Authority::Client {
                    client_key: keys.0,
                    peer_id: random(),
                    proxy_node_name: from,
                };
                break;
            }
        }

        Environment {
            our_authority: Authority::ClientManager(utils::client_name(&client)),
            client: client,
            routing: routing,
            maid_manager: MaidManager::new(),
        }
    }

    fn create_account(env: &mut Environment) {
        if let Authority::Client { client_key, .. } = env.client {
            let identifier = random::<XorName>();
            let sd = unwrap_result!(StructuredData::new(0,
                                                        identifier,
                                                        0,
                                                        vec![],
                                                        vec![client_key],
                                                        vec![],
                                                        None));
            let msg_id = MessageId::new();
            let data = Data::Structured(sd);
            let request = RequestMessage {
                src: env.client.clone(),
                dst: env.our_authority.clone(),
<<<<<<< HEAD
                content: RequestContent::Put(Data::Structured(sd.clone()), msg_id),
            };

            assert!(env.maid_manager
                       .handle_put(&env.routing, &request, &Data::Structured(sd), &msg_id)
=======
                content: RequestContent::Put(data.clone(), msg_id),
            };

            assert!(env.maid_manager
                       .handle_put(&env.routing, &request, &data, &msg_id)
>>>>>>> 96c8e2de
                       .is_ok());
        };
    }

    fn get_close_node(env: &Environment) -> XorName {
        let mut name = random::<XorName>();

        loop {
            if let Ok(Some(_)) = env.routing.close_group(name) {
                return name;
            } else {
                name = random::<XorName>();
            }
        }
    }

    fn lose_close_node(env: &Environment) -> XorName {
        loop {
            if let Ok(Some(close_group)) = env.routing.close_group(*env.our_authority.name()) {
                let mut rng = thread_rng();
                let range = Range::new(0, close_group.len());
                let our_name = if let Ok(ref name) = env.routing.name() {
                    *name
                } else {
                    unreachable!()
                };
                loop {
                    let index = range.ind_sample(&mut rng);
                    if close_group[index] != our_name {
                        return close_group[index];
                    }
                }
            }
        }
    }


    #[test]
    fn handle_put_without_account() {
        let mut env = environment_setup();

        // Try with valid ImmutableData before account is created
        let immutable_data = ImmutableData::new(generate_random_vec_u8(1024));
        let msg_id = MessageId::new();
        let data = Data::Immutable(immutable_data);
        let valid_request = RequestMessage {
            src: env.client.clone(),
            dst: env.our_authority.clone(),
<<<<<<< HEAD
            content: RequestContent::Put(Data::Immutable(immutable_data.clone()), msg_id),
=======
            content: RequestContent::Put(data.clone(), msg_id),
>>>>>>> 96c8e2de
        };

        if let Err(InternalError::ClientMutation(MutationError::NoSuchAccount)) =
               env.maid_manager
<<<<<<< HEAD
                  .handle_put(&env.routing, &valid_request, &Data::Immutable(immutable_data), &msg_id) {
=======
                  .handle_put(&env.routing, &valid_request, &data, &msg_id) {
>>>>>>> 96c8e2de
        } else {
            unreachable!()
        }

        let put_requests = env.routing.put_requests_given();

        assert!(put_requests.is_empty());

        let put_failures = env.routing.put_failures_given();

        assert_eq!(put_failures.len(), 1);
        assert_eq!(put_failures[0].src, env.our_authority);
        assert_eq!(put_failures[0].dst, env.client);

        if let ResponseContent::PutFailure { ref id, ref request, ref external_error_indicator } =
               put_failures[0].content {
            assert_eq!(*id, msg_id);
            assert_eq!(*request, valid_request);
            if let MutationError::NoSuchAccount =
                   unwrap_result!(serialisation::deserialise(external_error_indicator)) {
            } else {
                unreachable!()
            }
        } else {
            unreachable!()
        }
    }

    #[test]
    fn handle_put_with_account() {
        let mut env = environment_setup();
        create_account(&mut env);

        let immutable_data = ImmutableData::new(generate_random_vec_u8(1024));
        let msg_id = MessageId::new();
        let data = Data::Immutable(immutable_data.clone());
        let valid_request = RequestMessage {
            src: env.client.clone(),
            dst: env.our_authority.clone(),
            content: RequestContent::Put(data.clone(), msg_id),
        };

        assert!(env.maid_manager
<<<<<<< HEAD
                   .handle_put(&env.routing, &valid_request, &Data::Immutable(immutable_data.clone()), &msg_id)
=======
                   .handle_put(&env.routing, &valid_request, &data, &msg_id)
>>>>>>> 96c8e2de
                   .is_ok());

        let put_failures = env.routing.put_failures_given();
        assert!(put_failures.is_empty());

        let put_requests = env.routing.put_requests_given();

        // put_requests[0] - account creation.
        assert_eq!(put_requests.len(), 2);
        assert_eq!(put_requests[1].src, env.our_authority);
        assert_eq!(put_requests[1].dst,
                   Authority::NaeManager(immutable_data.name()));

        if let RequestContent::Put(Data::Immutable(ref data), ref id) = put_requests[1].content {
            assert_eq!(*data, immutable_data);
            assert_eq!(*id, msg_id);
        } else {
            unreachable!()
        }
    }

    #[test]
    fn invalid_put_for_previously_created_account() {
        let mut env = environment_setup();
        create_account(&mut env);

        let immutable_data = ImmutableData::new(generate_random_vec_u8(1024));
        let mut msg_id = MessageId::new();
        let data = Data::Immutable(immutable_data.clone());
        let mut valid_request = RequestMessage {
            src: env.client.clone(),
            dst: env.our_authority.clone(),
            content: RequestContent::Put(data.clone(), msg_id),
        };

        assert!(env.maid_manager
<<<<<<< HEAD
                   .handle_put(&env.routing, &valid_request, &Data::Immutable(immutable_data.clone()), &msg_id)
=======
                   .handle_put(&env.routing, &valid_request, &data, &msg_id)
>>>>>>> 96c8e2de
                   .is_ok());

        let mut put_failures = env.routing.put_failures_given();
        assert!(put_failures.is_empty());

        let put_requests = env.routing.put_requests_given();

        assert_eq!(put_requests.len(), 2);
        assert_eq!(put_requests[1].src, env.our_authority);
        assert_eq!(put_requests[1].dst,
                   Authority::NaeManager(immutable_data.name()));

        if let RequestContent::Put(Data::Immutable(ref data), ref id) = put_requests[1].content {
            assert_eq!(*data, immutable_data);
            assert_eq!(*id, msg_id);
        } else {
            unreachable!()
        }

        let client_key = if let Authority::Client { client_key, .. } = env.client {
            client_key
        } else {
            unreachable!()
        };

        let identifier = random::<XorName>();
        let sd = unwrap_result!(StructuredData::new(0,
                                                    identifier,
                                                    0,
                                                    vec![],
                                                    vec![client_key],
                                                    vec![],
                                                    None));
        msg_id = MessageId::new();
        let sd_data = Data::Structured(sd);
        valid_request = RequestMessage {
            src: env.client.clone(),
            dst: env.our_authority.clone(),
<<<<<<< HEAD
            content: RequestContent::Put(Data::Structured(sd.clone()), msg_id),
=======
            content: RequestContent::Put(sd_data.clone(), msg_id),
>>>>>>> 96c8e2de
        };

        if let Err(InternalError::ClientMutation(MutationError::AccountExists)) =
               env.maid_manager
<<<<<<< HEAD
                  .handle_put(&env.routing, &valid_request, &Data::Structured(sd), &msg_id) {
=======
                  .handle_put(&env.routing, &valid_request, &sd_data, &msg_id) {
>>>>>>> 96c8e2de
        } else {
            unreachable!()
        }

        put_failures = env.routing.put_failures_given();

        assert_eq!(put_failures.len(), 1);
        assert_eq!(put_failures[0].src, env.our_authority);
        assert_eq!(put_failures[0].dst, env.client);

        if let ResponseContent::PutFailure { ref id, ref request, ref external_error_indicator } =
               put_failures[0].content {
            assert_eq!(*id, msg_id);
            assert_eq!(*request, valid_request);
            if let MutationError::AccountExists =
                   unwrap_result!(serialisation::deserialise(external_error_indicator)) {} else {
                unreachable!()
            }
        } else {
            unreachable!()
        }
    }

    #[test]
    fn handle_put_success() {
        let mut env = environment_setup();
        create_account(&mut env);

        let immutable_data = ImmutableData::new(generate_random_vec_u8(1024));
        let mut msg_id = MessageId::new();
        let data = Data::Immutable(immutable_data.clone());
        let valid_request = RequestMessage {
            src: env.client.clone(),
            dst: env.our_authority.clone(),
            content: RequestContent::Put(data.clone(), msg_id),
        };

        assert!(env.maid_manager
<<<<<<< HEAD
                   .handle_put(&env.routing, &valid_request, &Data::Immutable(immutable_data.clone()), &msg_id)
=======
                   .handle_put(&env.routing, &valid_request, &data, &msg_id)
>>>>>>> 96c8e2de
                   .is_ok());

        let put_failures = env.routing.put_failures_given();
        assert!(put_failures.is_empty());

        let put_requests = env.routing.put_requests_given();

        assert_eq!(put_requests.len(), 2);
        assert_eq!(put_requests[1].src, env.our_authority);
        assert_eq!(put_requests[1].dst,
                   Authority::NaeManager(immutable_data.name()));

        let data = if let RequestContent::Put(Data::Immutable(ref data), ref id) =
                          put_requests[1].content {
            assert_eq!(*data, immutable_data);
            assert_eq!(*id, msg_id);
            data
        } else {
            unreachable!()
        };

        // Valid case.
        assert!(env.maid_manager
<<<<<<< HEAD
                   .handle_put_success(&env.routing, &DataIdentifier::Immutable(data.name()), &msg_id)
=======
                   .handle_put_success(&env.routing, &data.identifier(), &msg_id)
>>>>>>> 96c8e2de
                   .is_ok());

        let put_successes = env.routing.put_successes_given();

        assert_eq!(put_successes.len(), 1);
        assert_eq!(put_successes[0].src, env.our_authority);
        assert_eq!(put_successes[0].dst, env.client);

        if let ResponseContent::PutSuccess(ref data_id, ref id) = put_successes[0].content {
            assert_eq!(*id, msg_id);
<<<<<<< HEAD
            assert_eq!(data_id.name(), data.name());
=======
            assert_eq!(*name, data.identifier());
>>>>>>> 96c8e2de
        } else {
            unreachable!()
        }

        // Invalid case.
        msg_id = MessageId::new();

        if let Err(InternalError::FailedToFindCachedRequest(id)) =
               env.maid_manager
<<<<<<< HEAD
                  .handle_put_success(&env.routing, &DataIdentifier::Immutable(data.name()), &msg_id) {
=======
                  .handle_put_success(&env.routing, &data.identifier(), &msg_id) {
>>>>>>> 96c8e2de
            assert_eq!(msg_id, id);
        } else {
            unreachable!()
        }
    }

    #[test]
    fn handle_put_failure() {
        let mut env = environment_setup();
        create_account(&mut env);

        let client_key = if let Authority::Client { client_key, .. } = env.client {
            client_key
        } else {
            unreachable!()
        };
        let identifier = random::<XorName>();
        let sd = unwrap_result!(StructuredData::new(1,
                                                    identifier,
                                                    0,
                                                    vec![],
                                                    vec![client_key],
                                                    vec![],
                                                    None));
        let mut msg_id = MessageId::new();
        let data = Data::Structured(sd.clone());
        let valid_request = RequestMessage {
            src: env.client.clone(),
            dst: env.our_authority.clone(),
            content: RequestContent::Put(data.clone(), msg_id),
        };

        assert!(env.maid_manager
<<<<<<< HEAD
                   .handle_put(&env.routing, &valid_request, &Data::Structured(sd.clone()), &msg_id)
=======
                   .handle_put(&env.routing, &valid_request, &data, &msg_id)
>>>>>>> 96c8e2de
                   .is_ok());

        let mut put_failures = env.routing.put_failures_given();
        assert!(put_failures.is_empty());

        let put_requests = env.routing.put_requests_given();

        assert_eq!(put_requests.len(), 2);
        assert_eq!(put_requests[1].src, env.our_authority);
        assert_eq!(put_requests[1].dst, Authority::NaeManager(sd.name()));

        if let RequestContent::Put(Data::Structured(ref data), ref id) = put_requests[1].content {
            assert_eq!(*data, sd);
            assert_eq!(*id, msg_id);
        } else {
            unreachable!()
        }

        // Valid case.
        let error = MutationError::NoSuchData;
        if let Ok(error_indicator) = serialisation::serialise(&error) {
            assert!(env.maid_manager
                       .handle_put_failure(&env.routing, &msg_id, &error_indicator[..])
                       .is_ok());
        } else {
            unreachable!()
        }

        put_failures = env.routing.put_failures_given();

        assert_eq!(put_failures.len(), 1);
        assert_eq!(put_failures[0].src, env.our_authority);
        assert_eq!(put_failures[0].dst, env.client);

        if let ResponseContent::PutFailure { ref id, ref request, ref external_error_indicator } =
               put_failures[0].content {
            assert_eq!(*id, msg_id);
            assert_eq!(*request, valid_request);
            if let Ok(error_indicator) = serialisation::serialise(&error) {
                assert_eq!(*external_error_indicator, error_indicator);
            } else {
                unreachable!()
            }
        } else {
            unreachable!()
        }

        // Invalid case.
        msg_id = MessageId::new();
        if let Ok(error_indicator) = serialisation::serialise(&error) {
            if let Err(InternalError::FailedToFindCachedRequest(id)) =
                   env.maid_manager
                      .handle_put_failure(&env.routing, &msg_id, &error_indicator[..]) {
                assert_eq!(msg_id, id);
            } else {
                unreachable!()
            }
        } else {
            unreachable!()
        }
    }

<<<<<<< HEAD
=======
    // #[test]
    // fn network_full() {
    //     let mut env = environment_setup();
    //     create_account(&mut env);

    //     let immutable_data = ImmutableData::new(generate_random_vec_u8(1024));
    //     let msg_id = MessageId::new();
    //     let data = Data::Immutable(immutable_data.clone());
    //     let valid_request = RequestMessage {
    //         src: env.client.clone(),
    //         dst: env.our_authority.clone(),
    //         content: RequestContent::Put(data.clone(), msg_id),
    //     };

    //     let mut full_pmid_nodes = HashSet::new();

    //     if let Ok(Some(close_group)) = env.routing.close_group(utils::client_name(&env.client)) {
    //         full_pmid_nodes = close_group.iter()
    //                                      .take(close_group.len() / 2)
    //                                      .cloned()
    //                                      .collect::<HashSet<XorName>>();
    //     }

    //     assert!(env.maid_manager
    //                .handle_put(&env.routing, &valid_request, &data, &msg_id)
    //                .is_ok());

    //     let put_failures = env.routing.put_failures_given();

    //     assert_eq!(put_failures.len(), 1);
    //     assert_eq!(put_failures[0].src, env.our_authority);
    //     assert_eq!(put_failures[0].dst, env.client);

    //     if let ResponseContent::PutFailure { ref id, ref request, ref external_error_indicator } =
    //            put_failures[0].content {
    //         assert_eq!(*id, msg_id);
    //         assert_eq!(*request, valid_request);
    //         if let Ok(error_indicator) = serialisation::serialise(&MutationError::NetworkFull) {
    //             assert_eq!(*external_error_indicator, error_indicator);
    //         } else {
    //             unreachable!()
    //         }
    //     } else {
    //         unreachable!()
    //     }
    // }

>>>>>>> 96c8e2de
    #[test]
    fn churn_refresh() {
        let mut env = environment_setup();
        create_account(&mut env);

        let mut refresh_count = 1;
        let mut refresh_requests = env.routing.refresh_requests_given();
        assert_eq!(refresh_requests.len(), refresh_count);
        assert_eq!(refresh_requests[0].src, env.our_authority);
        assert_eq!(refresh_requests[0].dst, env.our_authority);

        env.routing.node_added_event(get_close_node(&env));
        env.maid_manager.handle_node_added(&env.routing, &random::<XorName>());

        refresh_requests = env.routing.refresh_requests_given();

        if let Ok(Some(_)) = env.routing.close_group(utils::client_name(&env.client)) {
            assert_eq!(refresh_requests.len(), refresh_count + 1);
            assert_eq!(refresh_requests[refresh_count].src, env.our_authority);
            assert_eq!(refresh_requests[refresh_count].dst, env.our_authority);
            refresh_count += 1;

            if let RequestContent::Refresh(ref serialised_refresh, _) = refresh_requests[0]
                                                                            .content {
<<<<<<< HEAD
                if let Ok(super::Refresh(refresh_name, _)) = serialisation::deserialise(&serialised_refresh) {
                    assert_eq!(refresh_name, utils::client_name(&env.client));
=======
                if let Ok(refresh) = serialisation::deserialise(&serialised_refresh) {
                    let refresh: Refresh = refresh;
                    assert_eq!(refresh.0, utils::client_name(&env.client));
>>>>>>> 96c8e2de
                } else {
                    unreachable!()
                }
            } else {
                unreachable!()
            }
        } else {
            assert_eq!(refresh_requests.len(), refresh_count);
        }

        env.routing.node_lost_event(lose_close_node(&env));
        env.maid_manager.handle_node_lost(&env.routing, &random::<XorName>());

        refresh_requests = env.routing.refresh_requests_given();

        if let Ok(Some(_)) = env.routing.close_group(utils::client_name(&env.client)) {
            assert_eq!(refresh_requests.len(), refresh_count + 1);
            assert_eq!(refresh_requests[refresh_count].src, env.our_authority);
            assert_eq!(refresh_requests[refresh_count].dst, env.our_authority);
            // refresh_count += 1;

            if let RequestContent::Refresh(ref serialised_refresh, _) =
                   refresh_requests[refresh_count].content {
<<<<<<< HEAD
                if let Ok(super::Refresh(refresh_name, _)) = serialisation::deserialise(&serialised_refresh) {
                    assert_eq!(refresh_name, utils::client_name(&env.client));
=======
                if let Ok(refresh) = serialisation::deserialise(&serialised_refresh) {
                    let refresh: Refresh = refresh;
                    assert_eq!(refresh.0, utils::client_name(&env.client));
>>>>>>> 96c8e2de
                } else {
                    unreachable!()
                }
            } else {
                unreachable!()
            }
        } else {
            assert_eq!(refresh_requests.len(), refresh_count);
        }
    }
}<|MERGE_RESOLUTION|>--- conflicted
+++ resolved
@@ -341,21 +341,13 @@
 #[cfg(not(feature="use-mock-crust"))]
 mod test {
     use super::*;
-<<<<<<< HEAD
-=======
     use super::Refresh;
-    use std::collections::HashSet;
->>>>>>> 96c8e2de
     use error::InternalError;
     use safe_network_common::client_errors::MutationError;
     use maidsafe_utilities::serialisation;
     use rand::{thread_rng, random};
     use rand::distributions::{IndependentSample, Range};
-<<<<<<< HEAD
-    use routing::{Authority, Data, DataIdentifier, ImmutableData, MessageId, RequestContent, RequestMessage,
-=======
     use routing::{Authority, Data, ImmutableData, MessageId, RequestContent,RequestMessage,
->>>>>>> 96c8e2de
                   ResponseContent, StructuredData};
     use sodiumoxide::crypto::hash::sha512;
     use sodiumoxide::crypto::sign;
@@ -449,19 +441,11 @@
             let request = RequestMessage {
                 src: env.client.clone(),
                 dst: env.our_authority.clone(),
-<<<<<<< HEAD
-                content: RequestContent::Put(Data::Structured(sd.clone()), msg_id),
-            };
-
-            assert!(env.maid_manager
-                       .handle_put(&env.routing, &request, &Data::Structured(sd), &msg_id)
-=======
                 content: RequestContent::Put(data.clone(), msg_id),
             };
 
             assert!(env.maid_manager
                        .handle_put(&env.routing, &request, &data, &msg_id)
->>>>>>> 96c8e2de
                        .is_ok());
         };
     }
@@ -510,20 +494,12 @@
         let valid_request = RequestMessage {
             src: env.client.clone(),
             dst: env.our_authority.clone(),
-<<<<<<< HEAD
-            content: RequestContent::Put(Data::Immutable(immutable_data.clone()), msg_id),
-=======
             content: RequestContent::Put(data.clone(), msg_id),
->>>>>>> 96c8e2de
         };
 
         if let Err(InternalError::ClientMutation(MutationError::NoSuchAccount)) =
                env.maid_manager
-<<<<<<< HEAD
-                  .handle_put(&env.routing, &valid_request, &Data::Immutable(immutable_data), &msg_id) {
-=======
                   .handle_put(&env.routing, &valid_request, &data, &msg_id) {
->>>>>>> 96c8e2de
         } else {
             unreachable!()
         }
@@ -567,11 +543,7 @@
         };
 
         assert!(env.maid_manager
-<<<<<<< HEAD
-                   .handle_put(&env.routing, &valid_request, &Data::Immutable(immutable_data.clone()), &msg_id)
-=======
                    .handle_put(&env.routing, &valid_request, &data, &msg_id)
->>>>>>> 96c8e2de
                    .is_ok());
 
         let put_failures = env.routing.put_failures_given();
@@ -608,11 +580,7 @@
         };
 
         assert!(env.maid_manager
-<<<<<<< HEAD
-                   .handle_put(&env.routing, &valid_request, &Data::Immutable(immutable_data.clone()), &msg_id)
-=======
                    .handle_put(&env.routing, &valid_request, &data, &msg_id)
->>>>>>> 96c8e2de
                    .is_ok());
 
         let mut put_failures = env.routing.put_failures_given();
@@ -651,20 +619,12 @@
         valid_request = RequestMessage {
             src: env.client.clone(),
             dst: env.our_authority.clone(),
-<<<<<<< HEAD
-            content: RequestContent::Put(Data::Structured(sd.clone()), msg_id),
-=======
             content: RequestContent::Put(sd_data.clone(), msg_id),
->>>>>>> 96c8e2de
         };
 
         if let Err(InternalError::ClientMutation(MutationError::AccountExists)) =
                env.maid_manager
-<<<<<<< HEAD
-                  .handle_put(&env.routing, &valid_request, &Data::Structured(sd), &msg_id) {
-=======
                   .handle_put(&env.routing, &valid_request, &sd_data, &msg_id) {
->>>>>>> 96c8e2de
         } else {
             unreachable!()
         }
@@ -703,11 +663,7 @@
         };
 
         assert!(env.maid_manager
-<<<<<<< HEAD
-                   .handle_put(&env.routing, &valid_request, &Data::Immutable(immutable_data.clone()), &msg_id)
-=======
                    .handle_put(&env.routing, &valid_request, &data, &msg_id)
->>>>>>> 96c8e2de
                    .is_ok());
 
         let put_failures = env.routing.put_failures_given();
@@ -731,11 +687,7 @@
 
         // Valid case.
         assert!(env.maid_manager
-<<<<<<< HEAD
-                   .handle_put_success(&env.routing, &DataIdentifier::Immutable(data.name()), &msg_id)
-=======
                    .handle_put_success(&env.routing, &data.identifier(), &msg_id)
->>>>>>> 96c8e2de
                    .is_ok());
 
         let put_successes = env.routing.put_successes_given();
@@ -746,11 +698,7 @@
 
         if let ResponseContent::PutSuccess(ref data_id, ref id) = put_successes[0].content {
             assert_eq!(*id, msg_id);
-<<<<<<< HEAD
             assert_eq!(data_id.name(), data.name());
-=======
-            assert_eq!(*name, data.identifier());
->>>>>>> 96c8e2de
         } else {
             unreachable!()
         }
@@ -760,11 +708,7 @@
 
         if let Err(InternalError::FailedToFindCachedRequest(id)) =
                env.maid_manager
-<<<<<<< HEAD
-                  .handle_put_success(&env.routing, &DataIdentifier::Immutable(data.name()), &msg_id) {
-=======
                   .handle_put_success(&env.routing, &data.identifier(), &msg_id) {
->>>>>>> 96c8e2de
             assert_eq!(msg_id, id);
         } else {
             unreachable!()
@@ -798,11 +742,7 @@
         };
 
         assert!(env.maid_manager
-<<<<<<< HEAD
-                   .handle_put(&env.routing, &valid_request, &Data::Structured(sd.clone()), &msg_id)
-=======
                    .handle_put(&env.routing, &valid_request, &data, &msg_id)
->>>>>>> 96c8e2de
                    .is_ok());
 
         let mut put_failures = env.routing.put_failures_given();
@@ -865,8 +805,6 @@
         }
     }
 
-<<<<<<< HEAD
-=======
     // #[test]
     // fn network_full() {
     //     let mut env = environment_setup();
@@ -914,7 +852,6 @@
     //     }
     // }
 
->>>>>>> 96c8e2de
     #[test]
     fn churn_refresh() {
         let mut env = environment_setup();
@@ -939,14 +876,8 @@
 
             if let RequestContent::Refresh(ref serialised_refresh, _) = refresh_requests[0]
                                                                             .content {
-<<<<<<< HEAD
-                if let Ok(super::Refresh(refresh_name, _)) = serialisation::deserialise(&serialised_refresh) {
+                if let Ok(Refresh(refresh_name, _)) = serialisation::deserialise(&serialised_refresh) {
                     assert_eq!(refresh_name, utils::client_name(&env.client));
-=======
-                if let Ok(refresh) = serialisation::deserialise(&serialised_refresh) {
-                    let refresh: Refresh = refresh;
-                    assert_eq!(refresh.0, utils::client_name(&env.client));
->>>>>>> 96c8e2de
                 } else {
                     unreachable!()
                 }
@@ -970,14 +901,8 @@
 
             if let RequestContent::Refresh(ref serialised_refresh, _) =
                    refresh_requests[refresh_count].content {
-<<<<<<< HEAD
-                if let Ok(super::Refresh(refresh_name, _)) = serialisation::deserialise(&serialised_refresh) {
+                if let Ok(Refresh(refresh_name, _)) = serialisation::deserialise(&serialised_refresh) {
                     assert_eq!(refresh_name, utils::client_name(&env.client));
-=======
-                if let Ok(refresh) = serialisation::deserialise(&serialised_refresh) {
-                    let refresh: Refresh = refresh;
-                    assert_eq!(refresh.0, utils::client_name(&env.client));
->>>>>>> 96c8e2de
                 } else {
                     unreachable!()
                 }
