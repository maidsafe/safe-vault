--- conflicted
+++ resolved
@@ -45,8 +45,7 @@
 
         let handle = network.new_service_handle(crust_config, None);
         let mut vault = mock_crust::make_current(&handle,
-<<<<<<< HEAD
-                                                 || unwrap_result!(Vault::new(first_node)));
+                                                 || unwrap_result!(Vault::new(first_node, use_cache)));
 
         let temp_root = env::temp_dir();
         let chunk_store_root = temp_root.join(rand::thread_rng().gen_iter()
@@ -70,12 +69,6 @@
             }
         };
         unwrap_result!(vault.apply_config(vault_config));
-=======
-                                                 || unwrap_result!(Vault::new(first_node, use_cache)));
-        if let Some(replacement_config) = config {
-            unwrap_result!(vault.apply_config(replacement_config));
-        }
->>>>>>> 719b3c55
 
         TestNode {
             handle: handle,
