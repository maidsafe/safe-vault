--- conflicted
+++ resolved
@@ -32,12 +32,8 @@
 rand_chacha = "~0.1.1"
 routing_rand_core = { package = "rand_core", version = "~0.5.1" }
 routing = { git = "https://github.com/maidsafe/routing.git", branch = "fleming" }
-<<<<<<< HEAD
-#safe-nd = "~0.7.0"
+#safe-nd = "~0.8.0"
 safe-nd = { git = 'https://github.com/oetyng/safe-nd/', branch = "replace-ad-with-sequence" }
-=======
-safe-nd = "~0.8.0"
->>>>>>> 0afd4d15
 self_update = "0.5.1"
 serde = { version = "~1.0.97", features = ["derive"] }
 serde_json = "~1.0.40"
